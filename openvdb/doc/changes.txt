--- conflicted
+++ resolved
@@ -7,22 +7,21 @@
 <B>Version 6.1.1</B> - <I>In development</I>
 
 @par
-<<<<<<< HEAD
 Improvements:
 - FindOpenVDB.cmake now correctly propagates CXX version requirements.
+
+@par
+Bug fixes:
+- Fixed a bug in @vdblink::tools::computeScalarPotential() computeScalarPotential
+  @endlink that could produce a corrupt result due to invalid memory access.
+  <I>[Reported by Edwin Braun]</I>
 
 @par
 Python:
 - Updated python module CMake to always produce a .so for the python plugin
   on UNIX platforms.
 - Python 3 support improvements to python/pyOpenVDBModule.cc
-  [Reported by yurivict]
-=======
-Bug fixes:
-- Fixed a bug in @vdblink::tools::computeScalarPotential() computeScalarPotential
-  @endlink that could produce a corrupt result due to invalid memory access.
-  <I>[Reported by Edwin Braun]</I>
->>>>>>> 736045e0
+  <I>[Reported by yurivict]</I>
 
 
 @htmlonly <a name="v6_1_0_changes"></a>@endhtmlonly
