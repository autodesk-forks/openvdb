/**

@page changes Release Notes

@htmlonly <a name="v7_2_0_changes"></a>@endhtmlonly
@par
<B>Version 7.2.0</B> - <I>In Development</I>

@par
New features:
- Added @vdblink::tree::DynamicNodeManager DynamicNodeManager@endlink that
  lazily caches the nodes at each level of the tree to allow for efficient
  threading of topology-changing top-down workflows.
- Added @vdblink::tools::CsgUnionOp CsgUnionOp@endlink,
  @vdblink::tools::CsgIntersectionOp CsgIntersectionOp@endlink and
  @vdblink::tools::CsgDifferenceOp CsgDifferenceOp@endlink that use a parallel
  breadth-first algorithm to accelerate CSG union, intersection and difference
  operations.
- Added @vdblink::tools::TreeToMerge TreeToMerge@endlink which provides methods
  to steal or deep-copy from a tree based on the tag dispatch class used in its
  construction.

@par
Improvements:
- util::CpuTimer now uses C++11 chrono instead of TBB.
- Threaded the construction of LeafManager and NodeManager linear arrays.
- @vdblink::tools::csgUnion() csgUnion@endlink,
  @vdblink::tools::csgIntersection() csgIntersection@endlink and
  @vdblink::tools::csgDifference() csgDifference@endlink now use the new
  parallel breadth-first algorithms for much faster performance.
- Extended @vdblink::tree::NodeManager NodeManager@endlink to allow for use with
  a const tree.
- Vector, Matrix and Quaternion types now satisfy the Trivial Type requirement.
  Their empty constructors and copy constructors have been removed (and are left
  to the compiler to define).

@par
Houdini:
- Fixed a bug in the OpenVDB Points Convert SOP where the auto voxel
  transform was ignoring the contents of packed geometry.
- Fixed a bug in the OpenVDB Points Convert SOP where points representing
  packed geometry were also being converted.
- Fixed a bug where a Houdini SOP's verb would not be correctly associated
  with the corresponding node if the node's internal name was changed.
- Fixed bug where OpenVDB Convert SOP could revert the name attribute.

@par
Bug Fixes:
- Fixed a bug which could cause recursive compile time instantiations of
  TypeList objects, manifesting in longer compile times.
- Deprecated @vdblink::util::PagedArray::push_back util::PagedArray::push_back@endlink
  due to a race condition. Instead use
  @vdblink::util::PagedArray::ValueBuffer::push_back util::PagedArray::ValueBuffer::push_back@endlink
  which is faster and thread-safe.
- Fixed various cases of undefined behavior in some LevelSetUtil methods
  [Reported&nbsp;by&nbsp;fkemmler]

@par
API changes:
- Deprecated tree::LeafManager::getNodes. This method is no longer used when
  constructing a NodeManager from a LeafManager.
- Deprecated Tree::visitActiveBBox, Tree::visit and Tree::visit2 methods in
  favor of using a tree::DynamicNodeManager.
- Removed tools::CsgVisitorBase, tools::CsgVisitorUnion,
  tools::CsgVisitorIntersection and tools::CsgVisitorDifference. The CSG tools
  now use the parallel breath-first algorithms.
<<<<<<< HEAD
- Removed an unnecessary specialization of @vdblink::tree::NodeUnion NodeUnion@endlink
  and CopyTraits from NodeUnion.h. Replaced std::is_pod usage with std::is_trivially_copyable.
=======
- Moved openvdb::TypeList from Types.h into its own header TypeList.h
>>>>>>> 5cfa689d

@par
Build:
- Removed the Makefiles.
- Re-organised the repository layout such that each independent library
  is able to be configured against an existing installation of OpenVDB
  without ambiguous include paths.
- Upgraded CMake minimum version support to 3.12.
- Removed OPENVDB_STATIC_SPECIALIZATION macro which is no longer required.
- Fixed various compiler warnings for GCC 9.1.
- Moved to CMake doxygen commands and removed the doxygen-config files for
  doxygen documentation.
- Added USE_ZLIB compiler flag that enables zlib compression and defaults
  to on.
- Added the OPENVDB_STATICLIB define to all static builds to fix builds on
  Windows which use the multithread/DLL-specific version of the CRT.
  <I>[Reported&nbsp;by&nbsp;Tobias&nbsp;Rittig]</I>


@htmlonly <a name="v7_1_0_changes"></a>@endhtmlonly
@par
<B>Version 7.1.0</B> - <I>August 13, 2020</I>

@par
<BLOCKQUOTE>
As of this release, support for grid ABI=4 has been removed.
</BLOCKQUOTE>

@par
New features:
- Added a novel parallel sparse
  @vdblink::tools::FastSweeping tools::FastSweeping@endlink class that
  outperforms our existing techniques for computing signed distance fields in
  addition to supporting velocity extension.
- Added @vdblink::tools::fogToSdf tools::fogToSdf@endlink which converts a
  scalar (fog) volume into a signed distance.
- Added @vdblink::tools::sdfToSdf tools::sdfToSdf@endlink which re-normalizes a
  signed distance field;
- Added @vdblink::tools::fogToExt tools::fogToExt@endlink which extends an
  arbitrary field (e.g. velocity) off the iso-surface of a scalar (fog) volume.
- Added @vdblink::tools::sdfToExt tools::sdfToExt@endlink which extends an
  arbitrary field (e.g. velocity) off the iso-surface of a signed distance
  field.
- Added @vdblink::tools::fogToSdfAndExt tools::fogToSdfAndExt@endlink which
  computes a signed distance and extends an arbitrary field (e.g. velocity) off
  the iso-surface of a signed distance field.
- Added @vdblink::tools::fogToSdfAndExt tools::fogToSdfAndExt@endlink which
  re-normalizes a signed distance and extends an arbitrary
  field (e.g. velocity) off the iso-surface of a signed distance field.
- Added @vdblink::tools::dilateSdf tools::dilateSdf@endlink which dilates a
  signed distance field.
- Added @vdblink::tools::maskSdf tools::maskSdf@endlink which extends an
  existing signed distance into a user-defined mask.
- Added @vdblink::Grid::isTreeUnique() Grid::isTreeUnique@endlink to tell if
  the tree is shared with another grid.
- Added @vdblink::points::PointDataLeafNode::stealAttributeSet()
  PointDataLeafNode::stealAttributeSet@endlink and
  @vdblink::points::AttributeSet::removeAttribute()
  AttributeSet::removeAttribute@endlink for releasing ownership of attribute
  data.
- Added AttributeSet::Descriptor::groupIndexCollision for detecting group index
  collisions when attempting to merge two Descriptors.
- Added @vdblink{tree::RootNode::childCount,RootNode::childCount},
  @vdblink{tree::InternalNode::childCount,InternalNode::childCount} and
  @vdblink{tree::LeafNode::childCount,LeafNode::childCount} to count
  the number of immediate child nodes that exist below the current node.

@par
Improvements:
- Added GroupWriteHandle::setUnsafe() for faster performance when the group
  array is known to be in-core and non-uniform.
- Add support for default value metadata when creating AttributeArrays or
  appending to an AttributeSet.
- Added new group inspection methods to the
  @vdblink::points::AttributeSet::Descriptor AttributeSet::Descriptor@endlink.
- Introduced a @vdblink::points::StringMetaCache StringMetaCache@endlink class
  for convenient string attribute metadata lookup and performed some minor
  optimizations.
- Removed redundant floor in @vdblink::points::floatingPointToFixedPoint
  floatingPointToFixedPoint@endlink.
- Add gitignore to repository root.
- Removed some logic for compilers older than Visual Studio 2019.
- Add a new Houdini ABI test binary.
- Fixed an indexing typo in tools::Filter.
  <I>[Contributed&nbsp;by&nbsp;Yuanming&nbsp;Hu]</I>
- Removed redundant null pointer checks.
  <I>[Contributed&nbsp;by&nbsp;Kuba&nbsp;Roth]</I>
- Added support for vdb_view on Windows. Requires GLEW.
- Removed support for GLFW&nbsp;2.
- vdb_view now uses OPENVDB_LOG_FATAL when catching exceptions.
- vdb_view, vdb_print and vdb_render now use std::terminate() when catching an
  unknown exception.
- Removed Boost::thread as a dependency of vdb_view in favour of std::thread.
- Removed usage of boost/integer.hpp and boost/math/constants/constants.hpp,
  the latter in favour of new openvdb math constants for pi
- Removed usage of boost/mpl/*.hpp methods in favour of new template
  meta-programming methods on the @vdblink::TypeList TypeList@endlink struct.
  This now supports get, front, back, contains, index, unique, popback, popfront
  and range removal of types.
- Changed the @vdblink::tree::NodeChain tree::NodeChain@endlink implementation
  to use an @vdblink::TypeList TypeList@endlink rather than a boost::mpl::vector
  and updated all usage of @vdblink::tree::NodeChain tree::NodeChain@endlink
  accordingly.

@par
Bug fixes:
- Fixed a bug where grids with no active values might return true when the
  method <TT>evalActiveVoxelBoundingBox</TT> is called. The correct behavior is to
  only return true if the grid contains any active values.
- Fixed a sign propagation bug in @vdblink::tools::traceExteriorBoundaries()
  tools::traceExteriorBoundaries@endlink used by @vdblink::tools::meshToVolume()
  tools::meshToVolume@endlink. This could cause values to not be propagated across
  node boundaries, leading to voxels incorrectly being marked as inside the
  isosurface.
  <I>[Contributed&nbsp;by&nbsp;Tristan&nbsp;Barback]</I>
- Fixed a rotation order bug in the @vdblink::tools::local_util::decompose()
  decompose@endlink utility that caused it to fail to decompose some matrices.
- Fixed a bug where @vdblink::math::Quat::inverse() Quat::inverse@endlink was
  not marked as const.
  <I>[Contributed&nbsp;by&nbsp;Michael&nbsp;Tao]</I>
- Fixed a bug in the unit test for util::CpuTimer on Windows by using a more
  accurate sleep implementation.
- Fixed a bug where the requested uniform value of an
  @vdblink::points::AttributeArray AttributeArray@endlink was not being applied
  on attribute creation if the default attribute value was not the default
  value for that value type.
- Fixed a compiler error when using C++17 by changing std::unexpected() to
  std::terminate().
  <I>[Contributed&nbsp;by&nbsp;Mark&nbsp;Sisson]</I>

@par
API changes:
- Removed a number of deprecated point methods.
- points::StringIndexType is now deprecated, use @vdblink::Index Index@endlink
  instead.
- @vdblink{tools::PointPartitioner::voxelOffsets(),PointPartitioner::voxelOffsets}
  now returns a std::unique_ptr instead of a boost::scoped_array.
- Renamed AttributeSet::Descriptor::nextUnusedGroupOffset() to
  AttributeSet::Descriptor::unusedGroupOffset() to allow for providing an
  optional group offset hint.

@par
Houdini:
- Platonic SOP is now verbified.
- Extend all SOP references to support VDB Points.
- Combine SOP will not error in flatten-all mode if second has no grids.
- Changed the label (but not the opname) of
  Resize&nbsp;Narrow&nbsp;Band&nbsp;SOP to match the corresponding native
  Houdini SOP. The new label is Activate&nbsp;SDF.
- Fixed a bug by using @c GEO_Detail::getBBox() instead of
  @c GEO_Detail::computeQuickBounds() as the latter was incorrectly using the
  point of the VDB when computing bounding box. SOPs affected include Clip,
  Fill, Points Group, Rasterize Points, Read, Remove Divergence.
  <I>[Contributed&nbsp;by&nbsp;Kuba&nbsp;Roth]</I>
- OpenVDB from Polygons SOP now always displays the vector UI, as otherwise
  it might be stuck hidden if the input hasn't cooked.
- OpenVDB from Polygons and OpenVDB from Particles SOPs no longer require input
  geometry to have been cooked to offer a choice of attributes, the user may
  now also type in a value.

@par
Build:
- Improved the CMake build for the OpenVDB Houdini library on Windows.
  <I>[Reported&nbsp;by&nbsp;Ian&nbsp;Woodward]</I>
- Remove some logic for compilers older than Visual&nbsp;Studio&nbsp;2019.
- Fixed a bug in the CMake FindIlmBase/OpenEXR modules which could cause
  compilers on UNIX systems to fail to find stdlib.h if IlmBase/OpenEXR
  headers were installed to /usr/include.
- CMake now checks the minimum supported MSVC compiler for Windows.
- CMake now only requires a CXX compiler.
- Improved the Windows README instructions and various MSVC warnings.
- Remove CMake warning when using GLFW 3.2+ on Debian.
- Various fixes to unary minus on unsigned compiler warnings.
- The defines <TT>_CRT_NONSTDC_NO_WARNINGS</TT> and <TT>_CRT_SECURE_NO_WARNINGS</TT>
  are now enabled by default with MSVC.
- New CMake option <TT>OPENVDB_BUILD_PYTHON_UNITTESTS</TT> to disable or
  enable the python module tests and fixed the required environment for them
  on Windows. The python interpreter is no longer required by default if the
  tests are disabled.
- Improved the CMake user messages when locating python and numpy.
- The python module extension is now .pyd on Windows.
- Fixed some build issues with the Houdini plugin on Windows.
- Standardized the library components install paths for the OpenVDB
  Houdini shared library.
- Added a USE_PKGCONFIG option to CMake to optionally disable use of pkg-config.
  <I>[Contributed&nbsp;by&nbsp;Kartik&nbsp;Shrivastava]</I>
- Standardized the dependency search paths in FindPackage modules using
  GNU install paths.
- Added better library type detection of dependencies through FindPackage
  modules on UNIX.
- Added missing TBB, OpenEXR and IlmBase defines for static builds on
  Windows through the relevant FindPackage modules.
- Improved the logic in FindOpenVDB for static builds.
- Fixed a compiler warning on Apple Clang 11.0 where the
  @vdblink::points::AttributeArray AttributeArray@endlink move constructor was
  being implicitly deleted despite being marked default.
- Added an option <TT>BLOSC_USE_EXTERNAL_SOURCES</TT> to FindBlosc to include
  blosc dependencies as interface libraries.
- Added a root CMake option <TT>USE_STATIC_DEPENDENCIES</TT> to force CMake to
  only locate static libraries on UNIX. On Windows, if enabled, located
  libraries are assumed to be static.
- Added support for <TT>CMAKE_MSVC_RUNTIME_LIBRARY</TT> for compilers that
  target the MSVC ABI. Requires CMake 3.15 or greater.
- Fixed an issue where <TT>OPENVDB_OPENEXR_STATICLIB</TT> was not being defined
  and <TT>OPENEXR_DLL</TT> was being defined when linking against static builds
  of OpenEXR/IlmBase on Windows.
- Improved the behaviour of boost implicit linking with the
  Boost::disable_autolinking target.
- Added support for importing pyopenvdb and openvdb_houdini through the
  FindOpenVDB CMake module
- Removed the @c OPENVDB_2_ABI_COMPATIBLE and @c OPENVDB_3_ABI_COMPATIBLE
  macros.
- Fixed a few GCC compiler warnings by adding override keywords.
  <I>[Contributed by Edward&nbsp;Lam]</I>
- jemalloc/tbbmalloc are no longer linked into library artifacts of the
  OpenVDB CMake build. The @c CONCURRENT_MALLOC CMake option now only applies
  to the executables.
- Introduced a new @c OpenVDB::openvdb_je interface target through the
  FindOpenVDB CMake module which adds Jemalloc as a link time dependency.
- CMake build fix for the vdb_render binary on Windows when building
  statically and using OpenEXR 2.5


@htmlonly <a name="v7_0_0_changes"></a>@endhtmlonly
@par
<B>Version 7.0.0</B> - <I>December 6, 2019</I>

@par
<BLOCKQUOTE>
Some changes in this release (see @ref v7_0_0_ABI_changes "ABI changes" below)
alter the grid&nbsp;ABI so that it is incompatible with earlier versions of
the OpenVDB library, such as the ones built into Houdini up to and including
Houdini&nbsp;18.
To preserve ABI compatibility, when compiling OpenVDB or any dependent code
define the macro <TT>OPENVDB_ABI_VERSION_NUMBER=</TT><I>N</I>, where,
for example, <I>N</I> is 5 for Houdini&nbsp;17.0 and&nbsp;17.5 and 6 for
Houdini&nbsp;18.0.

As of this release, a C++14 compiler is required and the oldest supported
Houdini version is 17.0.
</BLOCKQUOTE>

@par
New features:
- @vdblink{tools::LevelSetMeasure, tools::LevelSetMeasure} can now compute multiple
  types of curvatures (averge and total Gaussian and mean curvature) as well as
  Euler characteristic and genus of level set surfaces.
- Most stencil classes now have an intersection method that detcts the axial
  directions of zero-crossings (as oppose to the existing boolean intersection test).
- The @vdblink{math::CurvatureStencil, math::CurvatureStencil} can now compute
  Gaussian and principal curvatures (in addition to mean curvature).
- Added @vdblink{tree::Tree::nodeCount,Tree::nodeCount}, which counts
  the number and type of nodes in a tree very efficiently.
- Added new @vdblink::tree::RootNode::addChild() RootNode::addChild@endlink and
  @vdblink::tree::InternalNode::addChild() InternalNode::addChild@endlink methods to
  allow the insertion of child nodes directly.

@par
Improvements:
- The minimum ABI for OpenVDB is now always enforced through CMake
  separately from other minimum dependency version variables.
- Added support for CMake 3.12 compatible @c Xxx_ROOT variables.
- Replaced the CMake @c USE_SYSTEM_LIBRARY_PATHS option with
  @c DISABLE_CMAKE_SEARCH_PATHS and removed the hard coded list of
  @c SYSTEM_LIBRARY_PATHS in favor of using CMake's default search procedure.
  @c SYSTEM_LIBRARY_PATHS can still be used as a global list of paths for all
  dependency searches.
- Improvements to OpenVDB's CMake module setup order in regards to CMake
  policy, minimum version and project calls.
- Replaced occurrences of boost::scoped_array with std::unique_ptr.
- Added an OPENVDB_SIMD option to CMake to optionally define SSE4.2 and
  AVX compiler flags, this is switched off by default.
- Made various small changes to improve Visual Studio compatiblity and
  deprecate some logic for compilers older than Visual Studio&nbsp;2017.
- Standardized CMake install locations using GNUInstallDirs. Importantly,
  this changes the default library installation folder from lib to lib64
  on some 64-bit systems, or to lib/multiarch-tuple on Debian
  <I>[Contributed&nbsp;by&nbsp;David&nbsp;Aguilar]</I>
- Added SIMD intrinsics to a few common NodeMask methods.
  <I>[Contributed&nbsp;by&nbsp;Konstantin]</I>

@par
Bug fixes:
- Fixed a bug in <TT>FindJemalloc.cmake</TT> where paths were not being handled
  correctly.
- Fixed a Windows build issue in openvdb_render.
- Fixed a non deterministic threading bug in @vdblink::tools::meshToVolume()
  mesh to volume@endlink during polygon voxelization which could result in
  different distance values.

@anchor v7_0_0_ABI_changes
@par
ABI changes:
- OpFactory destructor is now virtual as of ABI=7
- Added new virtual methods for copying const grids and replacing
  the metadata and/or the transform -
  @vdblink::GridBase::copyGridReplacingMetadata() GridBase::copyGridReplacingMetadata@endlink,
  @vdblink::GridBase::copyGridReplacingTransform() GridBase::copyGridReplacingTransform@endlink
  and @vdblink::GridBase::copyGridReplacingMetadataAndTransform()
  GridBase::copyGridReplacingMetadataAndTransform@endlink.
- AttributeArray copy constructor is now thread-safe.

@par
API changes:
- @vdblink{tools::VolumeToMesh::pointList(),VolumeToMesh::pointList} and
  @vdblink{tools::VolumeToMesh::polygonPoolList(),VolumeToMesh::polygonPoolList}
  now return a std::unique_ptr instead of a boost::scoped_array.
- @vdblink::points::AttributeArray::copyUncompressed() AttributeArray::copyUncompressed@endlink
  is now deprecated.

@par
Python:
- Removed the requirement of CMake&nbsp;3.14 for NumPy usage.
- Added support for Boost versions 1.65 and later when building
  the Python module with NumPy support through CMake.
- Improved CMake Python3 support.
- The Python Module is now disabled by default in CMake.

@par
Houdini:
- Fixed a bug in the Points Convert SOP during conversion from
  Houdini geometry to OpenVDB Points, where point group information could
  end up corrupted or cause a crash with non-contiguous point offsets (mesh
  inputs).
- Threaded the population of point group memberships during conversion from
  Houdini geometry to OpenVDB Points
- Added logic to the Rasterize&nbsp;Points SOP to suppress the output of
  non-finite attribute values due to subnormal input densities.
- Introduced a position compression option to the Scatter&nbsp;SOP for VDB
  Points and default to 16-bit fixed point.


@htmlonly <a name="v6_2_1_changes"></a>@endhtmlonly
@par
<B>Version 6.2.1</B> - <I>September 30, 2019</I>

@par
Bug fixes:
- Fixed a crash that arose from an inadvertent ABI change of an I/O class
  with the 6.2.0 release.
  The crash occured when attempting to write out
  a point data grid using an I/O routine from a different version of
  OpenVDB than the one with which the grid was authored and when
  one of those OpenVDB versions was 6.2.0.


@htmlonly <a name="v6_2_0_changes"></a>@endhtmlonly
@par
<B>Version 6.2.0</B> - <I>September 18, 2019</I>

@par
New features:
- Added @vdblink{tools::FindActiveValues,FindActiveValues}, which counts
  the active values in a tree that intersect a given bounding box.
- Added @vdblink{io::DelayedLoadMetadata,DelayedLoadMetadata}, which stores
  mask offsets and compression sizes on write to accelerate delayed load
  reading.

@par
Improvements:
- @vdblink{tree::LeafNode::modifyValue(),LeafNode::modifyValue} and
  @vdblink{tree::LeafNode::modifyValueAndActiveState(),
  LeafNode::modifyValueAndActiveState} now modify voxel values
  in place for improved performance.
- Added @vdblink{math::isInfinite(),math::isInfinite} and
  @vdblink{math::isNan(),math::isNan} to resolve Visual&nbsp;Studio
  compatibility issues with integer types.
- Made minor performance improvements to moving and filtering VDB points.
- Improved performance related to a mutex contention when appending
  multiple @vdblink{points::AttributeArray,AttributeArray}<I></I>s
  in parallel through various point operations.
- Significantly improved the performance of
  @vdblink::tools::createLevelSetSphere() createLevelSetSphere@endlink
  using threading.
- Improved directory and file path lookups of some CMake commands in
  the root <TT>CMakeLists.txt</TT>.
  <I>[Reported&nbsp;by&nbsp;Daniel&nbsp;Elliott]</I>
- Improved CMake support for GLFW versions 3.1 and later.
- <TT>FindOpenVDB.cmake</TT> now correctly propagates @c CXX version
  requirements.
- Added CMake support for linking against Jemalloc and TBB&nbsp;malloc
  and enabled Jemalloc by default for Linux and non-Maya builds
  and TBB&nbsp;malloc for all other builds.
- Added a @c USE_COLORED_OUTPUT option to CMake to display compiler output
  in color.
- Added an @c OPENVDB_CODE_COVERAGE option to CMake.
- CMake now automatically detects and configures the CXX11 ABI requirement
  for Houdini builds.
- CMake now issues deprecation warnings for 2017 VFX Reference Platform
  version dependencies. In particular, C++11-only compilers are now
  deprecated; OpenVDB&nbsp;7.0 will require a C++14-compatible compiler.

@par
Bug fixes:
- Replaced @b std::vector with @b std::deque as the underlying container
  for @vdblink{util::PagedArray,PagedArray}, to address a rare crash
  when reading from multiple threads while writing from another thread.
- Fixed a bug that could cause an empty
  @vdblink{math::CoordBBox::volume(),CoordBBox} to report nonzero volume.
- Fixed a bug in
  @vdblink{tools::computeScalarPotential(),computeScalarPotential}
  that could produce a corrupt result due to invalid memory access.
  <I>[Reported&nbsp;by&nbsp;Edwin&nbsp;Braun]</I>
- Partially reverted the
  @vdblink{tools::ClosestSurfacePoint,ClosestSurfacePoint}
  tool&rsquo;s distance calculations to their pre-OpenVDB&nbsp;5.0 behavior
  to address a bug in the
  @vdblink{tools::fillWithSpheres(),fillWithSpheres} tool
  that caused generated spheres to sometimes extend outside the target volume.
- CMake now correctly sets rpaths for the unit test binary.
- Addressed a Valgrind warning by allocating the point attribute array
  @vdblink{points::AttributeArray::registerType,registry}
  using a Meyers singleton.
  <I>[Contributed&nbsp;by&nbsp;Autodesk]</I>

@par
ABI changes:
- ABI versions&nbsp;3 and older are now deprecated, and support for them will
  be removed in a future release.
  Until then, define the macro @c OPENVDB_USE_DEPRECATED_ABI (or set the
  CMake @c OPENVDB_USE_DEPRECATED_ABI option to @c ON) to suppress deprecation
  messages when compiling OpenVDB or dependent code.

@par
API changes:
- Changed @vdblink{points::RandomLeafFilter::LeafMap,RandomLeafFilter::LeafMap}
  from a @b std::map to a @b std::unordered_map.
- Removed the @b TableT template argument from
  @vdblink{util::PagedArray,PagedArray}.
  The table type is now hardcoded to @b std::deque.
- The minimum supported version of GLFW is now&nbsp;3.1.

@par
Python:
- CMake now always produces a <TT>.so</TT> for the Python module
  on Linux and Unix platforms.
- Fixed a compile-time error when building the Python module for Python&nbsp;3.
  <I>[Reported&nbsp;by&nbsp;yurivict]</I>

@par
Houdini:
- OpenVDB SOPs are now displayed in an ASWF sub-menu of the VDB tab menu.
- Added API documentation and examples.
- Added @hvdblink{GEOvdbApply,GEOvdbApply}, which invokes a functor
  on a VDB primitive if the resolved grid type is a member of
  a given type list.
- Fixed a regression in the Fill&nbsp;SOP that caused it to modify VDBs
  in the input detail.
- The Combine&nbsp;SOP no longer crashes in <B>Copy&nbsp;B</B> mode when the
  destination is not a&nbsp;VDB.
- Added an @hulink{OpFactory::addSpareData(),OpFactory::addSpareData} method
  and @hulink{addOperatorSpareData(),addOperatorSpareData} and
  @hulink{getOperatorSpareData(),getOperatorSpareData} functions
  to manage spare data associated with operator types.
- Added an @c opsparedata HScript command and @c hou.NodeType.spareData
  and @c hou.NodeType.spareDataDict methods to retrieve spare data
  associated with operator types.
- Added a <TT>pythonrc.py</TT> startup script to set the tab menu visibility
  of nodes and their native Houdini equivalents, based on an
  <TT>OPENVDB_OPHIDE_POLICY</TT> environment variable.
- Added an @hulink{OpFactory::setInvisible(),OpFactory::setInvisible} method
  to hide nodes from tab menus.
- Added an
  @hvdblink{OpenVDBOpFactory::setNativeName(),OpenVDBOpFactory::setNativeName}
  method to pair OpenVDB nodes with their native Houdini equivalents.
- Added an @hulink{OpPolicy::getTabSubMenuPath(),OpPolicy::getTabSubMenuPath}
  method to allow @b OpPolicy subclasses to provide their own tab sub-menu path.
- OpenVDB nodes now override @b OP_Operator::getVersion to return
  a version string of the form @c "vdb6.2.0 houdini18.0.222".


@htmlonly <a name="v6_1_0_changes"></a>@endhtmlonly
@par
<B>Version 6.1.0</B> - <I>May 8, 2019</I>

@par
<BLOCKQUOTE>
As of this release, the oldest supported Houdini version is&nbsp;16.5.
</BLOCKQUOTE>

@par
New features:
- Added new @vdblink::QuatTraits QuatTraits@endlink,
  @vdblink::MatTraits MatTraits@endlink and
  @vdblink::ValueTraits ValueTraits@endlink type traits to complement
  @vdblink::VecTraits VecTraits@endlink and added an
  @vdblink::IsSpecializationOf IsSpecializationOf@endlink
  helper metafunction.
- Added support for @vdblink::Vec4SMetadata Vec4s@endlink,
  @vdblink::Vec4DMetadata Vec4d@endlink
  and @vdblink::Vec4IMetadata Vec4i@endlink metadata.
- Added a generic @vdblink::TypeList TypeList@endlink class.
- Added @vdblink::GridBase::apply() GridBase::apply@endlink,
  which invokes a functor on a grid if the resolved grid type
  is a member of a given type list.
- Added @vdblink::util::printTime() printTime@endlink, which outputs
  nicely formatted time information.
- Added a @link std::hash<openvdb::math::Coord> std::hash<Coord>@endlink
  template specialization.
- Added @vdblink::math::CoordBBox::moveMin moveMin@endlink and
  @vdblink::math::CoordBBox::moveMax moveMax@endlink methods to
  @vdblink::math::CoordBBox CoordBBox@endlink.

@par
Improvements:
- @vdblink::util::CpuTimer CpuTimer@endlink now makes use of
  @vdblink::util::printTime() printTime@endlink for nicer output,
  and its API has been improved.
- Significantly improved the performance of point data grid string attribute
  generation.
- @vdblink::points::AttributeArray::copy() AttributeArray::copy@endlink
  and the
  @vdblink::points::AttributeArray::operator=() AttributeArray@endlink
  copy assignment operator are now thread-safe.
- The command-line tools (<TT>vdb_print</TT>, etc.) now include
  the library ABI version in their <TT>-version</TT> output.
- Further improved the responsiveness of the
  @link MeshToVolume.h mesh to volume@endlink converter to interrupt requests.
- The CMake build system has been significantly improved to support a
  wider range of build options and use cases.
  This includes better dependency handling and status reporting, find module
  installation for external use, more robust handling of different platform
  configurations and the introduction of dependency and build documentation.

@par
Bug fixes:
- Fixed a bug in the @link tools/Clip.h clip@endlink tool that caused
  some grid metadata to be discarded.
- Added a check to @vdblink::points::setGroup() points::setGroup@endlink
  to compare the maximum index of the provided
  @vdblink::tools::PointIndexTree PointIndexTree@endlink
  to the size of the membership vector.
- Fixed a race condition introduced in ABI&nbsp;6 when moving points
  in point data grids, due to non-const access to an
  @vdblink::points::AttributeArray AttributeArray@endlink
  triggering a copy-on-write.
- Fixed a bug that caused the @link MeshToVolume.h mesh to volume@endlink
  converter to consume unlimited memory when it encountered NaNs
  in vertex positions.
- Fixed a rounding error bug in
  @link PointConversion.h point conversion@endlink when using
  single-precision floating-point.
- Addressed some type conversion issues and other issues reported by
  GCC&nbsp;6.
- Fixed a crash in @vdblink::tools::extractActiveVoxelSegmentMasks()
  extractActiveVoxelSegmentMasks@endlink
  when the first leaf node had no active voxels.
  <I>[Reported&nbsp;by&nbsp;Rick&nbsp;Hankins]</I>
- Fixed a bug in @vdblink::tools::segmentActiveVoxels() segmentActiveVoxels@endlink
  and @vdblink::tools::segmentSDF() segmentSDF@endlink where inactive leaf
  nodes were only pruned when there was more than one segment.
- Fixed a crash in point moving when using group filters.
- Fixed a bug where the stride of existing attributes was being ignored during
  copy-construction of an @vdblink::points::AttributeSet AttributeSet@endlink.
- Fixed a bug that caused @vdblink::points::AttributeArray::operator==()
  AttributeArray@endlink equality operators to fail for attributes
  with non-constant strides.

@par
API changes:
- Moved the @vdblink::CopyConstness CopyConstness@endlink metafunction from
  @link tree/TreeIterator.h TreeIterator.h@endlink to @link Types.h@endlink.

@par
Houdini:
- The Points&nbsp;Convert SOP now reports NaN Positions as warnings when
  converting from Houdini Points to VDB Points.
- Fixed a bug where the Points&nbsp;Convert&nbsp;SOP was incorrectly ignoring
  point attributes with the same name as an existing point group.
- The Transform&nbsp;SOP now supports frustum transforms by applying the
  transformation to the internal affine map.
- Changed the labels (but not the opnames) of several SOPs to match
  the corresponding native Houdini SOPs.
  The new labels are Morph&nbsp;SDF, Project&nbsp;Non-Divergent,
  Rebuild&nbsp;SDF, Renormalize&nbsp;SDF, Reshape&nbsp;SDF,
  Segment&nbsp;by&nbsp;Connectivity, Smooth&nbsp;SDF,
  Topology&nbsp;to&nbsp;SDF, and Visualize&nbsp;Tree.
- Added an @b OpPolicy::getFirstName method to allow @b OpPolicy subclasses
  to provide their own first name scheme.
- Added an @b OpPolicy::getLabelName method to allow @b OpPolicy subclasses
  to provide their own label naming scheme for tab menus.
- Added type lists for sets of commonly used grid types, including
  @b ScalarGridTypes, @b Vec3GridTypes, @b AllGridTypes, etc.
- The Vector&nbsp;Merge SOP now copies metadata from the representative
  scalar grid.
- Deprecated @b SOP_NodeVDB::duplicateSourceStealable,
  @b houdini_utils::getNodeChain and @b houdini_utils::OP_EvalScope.

@par
Python:
- Added limited support for @ref secPtContents "point data grids",
  comprising I/O and metadata functionality for now.
- Added support for @vdblink::Mat4SMetadata Mat4s@endlink
  and @vdblink::Mat4DMetadata Mat4d@endlink metadata, in the form of nested
  Python lists (e.g., <TT>[[1,0,0,0], [0,1,0,0], [0,0,1,0], [0,0,0,1]]</TT>).


@htmlonly <a name="v6_0_0_changes"></a>@endhtmlonly
@par
<B>Version 6.0.0</B> - <I>December 18, 2018</I>

@par
<BLOCKQUOTE>
Some changes in this release (see @ref v6_0_0_ABI_changes "ABI changes" below)
alter the grid&nbsp;ABI so that it is incompatible with earlier versions of
the OpenVDB library, such as the ones built into Houdini up to and including
Houdini&nbsp;17.
To preserve ABI compatibility, when compiling OpenVDB or any dependent code
define the macro <TT>OPENVDB_ABI_VERSION_NUMBER=</TT><I>N</I>, where,
for example, <I>N</I> is 3 for Houdini&nbsp;15, 15.5 and&nbsp;16,
4 for Houdini&nbsp;16.5 and 5 for Houdini&nbsp;17.0.
</BLOCKQUOTE>

@par
New features:
- Added support to the
  @link ParticlesToLevelSet.h ParticlesToLevelSet@endlink tool
  for fast rasterization of particles into boolean mask grids.
- Added convenience functions
  @vdblink::tools::particlesToSdf() particlesToSdf@endlink,
  @vdblink::tools::particleTrailsToSdf() particleTrailsToSdf@endlink,
  @vdblink::tools::particlesToMask() particlesToMask@endlink
  and @vdblink::tools::particleTrailsToMask() particleTrailsToMask@endlink
  for common particle rasterization use cases.
- Added batch copying functions @vdblink::points::AttributeArray::copyValues()
  AttributeArray::copyValues@endlink and
  @vdblink::points::AttributeArray::copyValuesUnsafe()
  AttributeArray::copyValuesUnsafe@endlink that significantly outperform
  the older @vdblink::points::AttributeArray::set()
  AttributeArray::set@endlink method.

@par
Improvements:
- Improved the responsiveness of the
  @link MeshToVolume.h mesh to volume@endlink converter to interrupt requests.
- Attempts to use a partially deserialized
  @vdblink::points::AttributeArray AttributeArray@endlink now errors.
- Updated point deletion to use faster batch copying for ABI=6+.
- Methods relating to in-memory Blosc compression for
  @vdblink::points::AttributeArray::compress() AttributeArray@endlink
  now do nothing and have been marked deprecated resulting in memory savings
  for ABI=6+.

@par
Bug fixes:
- Fixed various signed/unsigned casting issues to resolve compiler warnings
  when moving points in point data grids.

@anchor v6_0_0_ABI_changes
@par
ABI changes:
- Added multiple new virtual functions to
  @vdblink::points::AttributeArray AttributeArray@endlink.
- Changed the order and size of member variables in
  @vdblink::points::AttributeArray AttributeArray@endlink
  and @vdblink::points::TypedAttributeArray TypedAttributeArray@endlink.

@par
API changes:
- Removed a number of methods that were deprecated in version&nbsp;5.0.0 or
  earlier.
- Removed the experimental @b ValueAccessor::newSetValue method.
- Deprecated @vdblink::points::AttributeArray::compress()
  AttributeArray@endlink methods relating to in-memory Blosc compression.

@par
Houdini:
- The Convert and To&nbsp;Polygons SOPs now correctly transfer vertex
  attributes when the output is a polygon soup.
- Added an option to the Visualize&nbsp;SOP to display leaf nodes as points.
- Renamed the Visualize&nbsp;SOP&rsquo;s <TT>leafmode</TT>,
  <TT>internalmode</TT>, <TT>tilemode</TT> and <TT>voxelmode</TT> parameters
  to <TT>leafstyle</TT>, <TT>internalstyle</TT>, etc. and converted them
  from ordinals to strings.
- Made various improvements to viewport rendering of point data grids.
- Added a <B>ParmFactory::setInvisible</B> method to allow parameters
  to be marked as hidden.  This is useful for multi-parms,
  whose child parameters cannot be made obsolete.
- Removed the option to use in-memory Blosc compression from the
  Points&nbsp;Convert&nbsp;SOP as this feature has now been deprecated.
- Made various small changes for Houdini&nbsp;17 compatibility.


@htmlonly <a name="v5_2_0_changes"></a>@endhtmlonly
@par
<B>Version 5.2.0</B> - <I>August 13, 2018</I>

@par
New features:
- Added @link points/PointAdvect.h tools@endlink to advect points
  stored in point data grids through velocity fields.
  <I>[Contributed&nbsp;by&nbsp;Dan&nbsp;Bailey]</I>
- For point data grids, voxel data can now be
  @vdblink::points::prefetch() prefetched@endlink independently of
  position or other attributes.
  <I>[Contributed&nbsp;by&nbsp;Dan&nbsp;Bailey]</I>
- Added @link points/PointSample.h tools@endlink to sample voxel values
  onto points stored in point data grids.
  <I>[Contributed&nbsp;by&nbsp;Double&nbsp;Negative]</I>

@par
Improvements:
- The @vdblink::tools::UniformPointScatter UniformPointScatter@endlink tool
  now generates points in &ldquo;points per volume&rdquo; mode even when
  the product of the density and the voxel volume is less than one,
  and the point count now varies continuously with the density.
- Added a minimum/maximum sphere count argument to the
  @vdblink::tools::fillWithSpheres() fillWithSpheres@endlink tool.
  (The previous version, now deprecated, supported only a maximum
  sphere count.)
- Added a method to the level set tracking tool to enable and disable
  @vdblink::tools::LevelSetTracker::setTrimming() trimming@endlink
  of voxels outside the narrow band.
  Previously, trimming was always enabled, which caused dense SDFs
  to be converted to narrow-band level sets.
- Added @b state methods to point data
  @link points/IndexFilter.h index filters@endlink to improve
  optimization opportunities.
  <I>[Contributed&nbsp;by&nbsp;Dan&nbsp;Bailey]</I>
- Added @vdblink::points::ActiveFilter active@endlink
  and @vdblink::points::InactiveFilter inactive@endlink value mask
  point data index filters.
  <I>[Contributed&nbsp;by&nbsp;Dan&nbsp;Bailey]</I>
- Replaced include/exclude group list parameters with filter functors
  in various point data functions.
  <I>[Contributed&nbsp;by&nbsp;Dan&nbsp;Bailey]</I>
- Refactored and simplified the
  @link points/PointCount.h point count@endlink API.
  <I>[Contributed&nbsp;by&nbsp;Dan&nbsp;Bailey]</I>
- Computing cumulative per-leaf point offsets is now parallelized.
  <I>[Contributed&nbsp;by&nbsp;Dan&nbsp;Bailey]</I>
- Made various small changes for Visual Studio&nbsp;2017 compatibility.
  <I>[Contributed by Edward&nbsp;Lam]</I>

@par
Bug fixes:
- Fixed a bug that could cause an infinite loop when iterating over
  an empty root node.
- Fixed namespace-related bugs in
  @vdblink::math::Tuple::isZero() Tuple::isZero@endlink
  and @vdblink::math::Mat::isZero() Mat::isZero@endlink that led to
  compile-time errors.
- Fixed type conversion bugs in the vector-to-vector <A HREF=
  "namespaceopenvdb_1_1v5__2_1_1math.html#rotation_v1_v2"><B>rotation</B></A>
  function that made it impossible for it to return a single-precision
  rotation matrix, and modified the function to accept @b Vec3 arguments
  of any value type.
- Fixed a bug in the @link MeshToVolume.h mesh to volume@endlink converter
  that made it uninterruptible in certain cases even though
  an interrupter was provided.
  <I>[Reported&nbsp;by&nbsp;Doug&nbsp;Epps]</I>

@par
Houdini:
- Added an option to the From&nbsp;Particles&nbsp;SOP to output an
  interior mask grid.
- Added options to the Metadata&nbsp;SOP to set the grid name
  and to propagate metadata to primitive attributes and vice-versa.
- Modified <A HREF=
  "http://www.sidefx.com/docs/hdk16.5/class_g_u___prim_v_d_b.html#af9274e93cc2d5d8d1f001aa7a286180a">
  <B>convertVolumesToVDBs</B></A> to set the output VDBs&rsquo; grid names
  to the names of the volume primitives.
- Added an option to the Offset&nbsp;Level&nbsp;Set,
  Renormalize&nbsp;Level&nbsp;Set, Smooth&nbsp;Level&nbsp;Set
  and Resize&nbsp;Narrow&nbsp;Band&nbsp;SOPs to enable and disable
  trimming of voxels outside the narrow band.
  Previously, trimming was always enabled, which caused dense SDFs
  to be converted to narrow-band level sets.
- Fixed a bug in the Resample&nbsp;SOP that prevented it from reading
  a reference VDB from the second input.
- Added an option to the Scatter&nbsp;SOP to scatter points only on
  an isosurface of a signed distance field.
- The Scatter&nbsp;SOP now generates points in Point&nbsp;Density mode
  even when the product of the density and the voxel volume is less than one,
  and the point count now varies continuously with the density.
- Added a minimum sphere count option to the To&nbsp;Spheres&nbsp;SOP.
- Added enable/disable toggles to the To&nbsp;Spheres&nbsp;SOP&rsquo;s
  minimum and maximum radius parameters and eliminated the world space
  radius parameters.
  The remaining minimum and maximum parameters, formerly the voxel space
  radii, are now used in both world unit and voxel unit modes.
- Added transform and rotation order options to the Transform&nbsp;SOP.
- Added support to the Advect&nbsp;Points&nbsp;SOP for advecting points
  stored in point data grids.
  <I>[Contributed&nbsp;by&nbsp;Dan&nbsp;Bailey]</I>
- Added support to the Sample&nbsp;Points&nbsp;SOP for sampling onto points
  stored in point data grids.
  <I>[Contributed&nbsp;by&nbsp;Double&nbsp;Negative]</I>


@htmlonly <a name="v5_1_0_changes"></a>@endhtmlonly
@par
<B>Version 5.1.0</B> - <I>April 10, 2018</I>

@par
New features:
- Added an option to
  @vdblink::points::deleteFromGroups() points::deleteFromGroups@endlink
  to delete the groups as well as the points.
  <I>[Contributed&nbsp;by&nbsp;Nick&nbsp;Avramoussis]</I>
- Added a @c header_test Makefile target that checks library header files
  for dependencies on missing or indirectly included headers.
  <I>[Contributed&nbsp;by&nbsp;Dan&nbsp;Bailey]</I>
- Added support for @vdblink::math::Mat3s Mat3s@endlink and
  @vdblink::math::Mat3d Mat3d@endlink point data
  @vdblink::points::TypedAttributeArray typed attributes@endlink.
  <I>[Contributed&nbsp;by&nbsp;Dan&nbsp;Bailey]</I>

@par
Improvements:
- Added per-test timings to <TT>vdb_test</TT> to help in identifying
  performance regressions.
- @vdblink::zeroVal zeroVal@endlink now returns a zero matrix instead of
  an identity matrix for @vdblink::math::Mat4s Mat4s@endlink
  and @vdblink::math::Mat4d Mat4d@endlink, and it is now also defined
  (and returns a zero matrix) for @vdblink::math::Mat3s Mat3s@endlink
  and @vdblink::math::Mat3d Mat3d@endlink.

@par
Python:
- Fixed a bug introduced in version&nbsp;3.2.0 that caused
  boolean and integer values added to a grid&rsquo;s metadata
  to be stored as floating-point values.

@par
Houdini:
- Added options to the Clip&nbsp;SOP to expand or shrink the clipping region
  and, when clipping to a camera frustum, to set the near and far
  clipping planes.
- Added output grid naming options to the Points&nbsp;Convert&nbsp;SOP.
- Added a Keep&nbsp;Original&nbsp;Geometry toggle to the
  Points&nbsp;Convert&nbsp;SOP and improved the efficiency of point unpacking.
  <I>[Contributed&nbsp;by&nbsp;Dan&nbsp;Bailey]</I>
- Added an option to the Points&nbsp;Delete&nbsp;SOP to delete point groups.
  <I>[Contributed&nbsp;by&nbsp;Nick&nbsp;Avramoussis]</I>
- Fixed a rare crash when extracting points from a point data primitive.
  <I>[Contributed by Jeff&nbsp;Lait]</I>
- Added a @b SOP_NodeVDB::evalStdString method that facilitates
  string parameter evaluation in expressions, e.g.,
  <TT>matchGroup(*gdp,&nbsp;evalStdString("group",&nbsp;time))</TT>.
- Removed the deprecated @b openvdb_houdini::validateGeometry function.
  Use @b convertGeometry instead.
- Added a @b SOP_NodeVDB::matchGroup overload that eliminates the need
  to @c const_cast the @b GU_Detail.
  <I>[Contributed by Jeff&nbsp;Lait]</I>
- Grid transforms are now more aggressively simplified, making it less likely
  to produce nonuniform voxels erroneously.
  <I>[Contributed by Jeff&nbsp;Lait]</I>
- Fixed a bug when copying and pasting a Create&nbsp;SOP that could cause
  the Voxel&nbsp;Size toggle to change state.
- Added a @b houdini_utils::OpFactory::setVerb method to register
  <A HREF="http://www.sidefx.com/docs/houdini/model/compile">
  compilable</A>&nbsp;SOPs.
- Made @b SOP_NodeVDB::cookMySop @c final (that is, non-overridable)
  to facilitate the implementation of compilable SOPs.
  Override @b SOP_NodeVDB::cookVDBSop instead.
  (In most cases, it suffices to rename @b cookMySop to @b cookVDBSop.)
- Renamed some parameters on the following SOPs to match the equivalent
  native Houdini nodes: Advect, Advect&nbsp;Points, Analysis, Combine, Filter,
  Fracture, From&nbsp;Particles, From&nbsp;Polygons, Morph&nbsp;Level&nbsp;Set,
  Occlusion&nbsp;Mask, Offset&nbsp;Level&nbsp;Set, Points&nbsp;Group, Resample,
  Resize&nbsp;Narrow&nbsp;Band, Smooth&nbsp;Level&nbsp;Set,
  Topology&nbsp;To&nbsp;Level&nbsp;Set, Vector&nbsp;Merge, and Visualize.
- Added @b SOP_VDBCacheOptions, a convenience base class for
  compilable&nbsp;SOPs.
  <I>[Contributed by Jeff&nbsp;Lait]</I>
- Converted most SOPs into compilable SOPs.


@htmlonly <a name="v5_0_0_changes"></a>@endhtmlonly
@par
<B>Version 5.0.0</B> - <I>November 6, 2017</I>

@par
<BLOCKQUOTE>
Some changes in this release (see @ref v5_0_0_ABI_changes "ABI changes" below)
alter the grid&nbsp;ABI so that it is incompatible with earlier versions of
the OpenVDB library, such as the ones built into Houdini up to and including
Houdini&nbsp;16.
To preserve ABI compatibility, when compiling OpenVDB or any dependent code
define the macro <TT>OPENVDB_ABI_VERSION_NUMBER=</TT><I>N</I>, where,
for example, <I>N</I> is 3 for Houdini&nbsp;15, 15.5 and&nbsp;16 and 4
for Houdini&nbsp;16.5.
</BLOCKQUOTE>

@par
New features:
- Added a @vdblink::getLibraryAbiVersionString()
  getLibraryAbiVersionString@endlink function, which returns a
  string such as <TT>"5.0.0abi3"</TT>.
- Added a @vdblink::WeakPtr weak pointer@endlink type alias for ABI
  compatibility.
- Metadata fields of unregistered types are no longer discarded after
  being read from a <TT>.vdb</TT> file, and although their values are not
  printable, they can be written back to disk.
- Added a @c DESTDIR_LIB_DIR Makefile variable for Linux multiarch support.
  <I>[Contributed&nbsp;by&nbsp;Mathieu&nbsp;Malaterre]</I>
- Added tools to create @link tools/PotentialFlow.h potential flow@endlink
  fields, as described in the 2017&nbsp;SIGGRAPH OpenVDB course.
  <I>[Contributed&nbsp;by&nbsp;Double&nbsp;Negative]</I>
- Added @link points/PointMask.h tools@endlink to create mask grids from
  point data grids and to compute
  @vdblink::points::pointCountGrid() point counts@endlink.
  <I>[Contributed&nbsp;by&nbsp;Dan&nbsp;Bailey]</I>
- Added @link points/PointScatter.h tools@endlink to scatter
  @ref secPtOverview "OpenVDB points" randomly throughout a volume.
  <I>[Contributed&nbsp;by&nbsp;Nick&nbsp;Avramoussis]</I>

@par
Improvements:
- Significantly improved the performance of point data grid
  @vdblink::points::MultiGroupFilter group filters@endlink.
  <I>[Contributed&nbsp;by&nbsp;Double&nbsp;Negative]</I>

@par
Bug fixes:
- Fixed bugs in the
  @vdblink::tools::ClosestSurfacePoint ClosestSurfacePoint@endlink tool&rsquo;s
  distance calculations that caused searches to produce incorrect results.
- Fixed a locking issue that affected multithreaded access to
  @vdblink::points::PointDataLeafNode PointDataLeafNode@endlink&zwj;s
  when delayed loading was in effect.
  <I>[Contributed&nbsp;by&nbsp;Dan&nbsp;Bailey]</I>

@anchor v5_0_0_ABI_changes
@par
ABI changes:
- Made @vdblink::tree::InternalNode InternalNode@endlink&rsquo;s destructor
  non-virtual.
- The @ref v4_0_2_delayed_load_fix "fix" for a delayed-loading race condition
  in the @vdblink::tree::LeafBuffer LeafBuffer@endlink class that was only
  partially rolled out in the previous release is now enabled on all platforms.
- Replaced a bit flag with an atomic integer in
  @vdblink::points::AttributeArray points::AttributeArray@endlink
  to address a threading issue during delayed loading.
  <I>[Contributed&nbsp;by&nbsp;Dan&nbsp;Bailey]</I>
- Deprecated the @c OPENVDB_2_ABI_COMPATIBLE and @c OPENVDB_3_ABI_COMPATIBLE
  macros in favor of a new @c OPENVDB_ABI_VERSION_NUMBER macro.
  The new macro defaults to the library major version number but can be
  set at compile time to an earlier version number to disable ABI changes
  since that version.
  (Older ABIs will not be supported indefinitely, however.)
  For example, compile OpenVDB and any dependent code with
  <TT>-DOPENVDB_ABI_VERSION_NUMBER=4</TT> to use the 4.x&nbsp;ABI.

@par
API changes:
- Replaced @b tools::ClosestSurfacePoint::initialize with
  @vdblink::tools::ClosestSurfacePoint::create()
  tools::ClosestSurfacePoint::create@endlink,
  which returns a newly-allocated and properly initialized object.
- Removed methods that were deprecated in version&nbsp;4.0.0 or earlier,
  including @b io::File::readGridPartial, @b points::initialize,
  @b points::uninitialize and @b util::PagedArray::pop_back.
- Deprecated @vdblink::IllegalValueException IllegalValueException@endlink
  in favor of @vdblink::ValueError ValueError@endlink.
- Changed the naming scheme for the
  @link OPENVDB_VERSION_NAME library namespace@endlink
  from <B>openvdb::v</B><I>X</I><B>_</B><I>Y</I><B>_</B><I>Z</I>
  to <B>openvdb::v</B><I>X</I><B>_</B><I>Y</I><B>abi</B><I>N</I>,
  where @e X, @e Y, @e Z and @e N are the major, minor, patch and ABI
  version numbers, respectively.
  The <B>abi</B><I>N</I> suffix is added only when the library is built
  using an older ABI version.

@par
Python:
- Reimplemented NumPy support for Boost&nbsp;1.65 compatibility.

@par
Houdini:
- Fixed bugs that caused the Ray&nbsp;SOP&rsquo;s closest surface point
  searches to produce incorrect results.
- Changed the @b VdbPrimCIterator::FilterFunc type from @b boost::function
  to @b std::function.
- Changed the @b houdini_utils::OpPolicyPtr type from @b boost:shared_ptr
  to @b std::shared_ptr.
- Debug-level log messages generated by OpenVDB are no longer forwarded
  to Houdini&rsquo;s error manager.
- Fixed a bug in the Read&nbsp;SOP that made it impossible to select among
  grids of the same name in a file.
- Added @b houdini_utils::ParmFactory::setAttrChoiceList, a convenience
  method for the creation of menus of attributes.
- Added a Potential&nbsp;Flow&nbsp;SOP.
  <I>[Contributed&nbsp;by&nbsp;Double&nbsp;Negative]</I>
- Added point data grid support to the Scatter&nbsp;SOP.
  <I>[Contributed&nbsp;by&nbsp;Nick&nbsp;Avramoussis]</I>
- Added mask and point count output options to the
  Points&nbsp;Convert&nbsp;SOP.
  <I>[Contributed&nbsp;by&nbsp;Dan&nbsp;Bailey]</I>


@htmlonly <a name="v4_0_2_changes"></a>@endhtmlonly
@par
<B>Version 4.0.2</B> - <I>July 28, 2017</I>
@par
New features:
- Added @vdblink::tools::compActiveLeafVoxels compActiveLeafVoxels@endlink,
  which composites active voxel values from a source tree into a destination
  tree.
  It is threaded and faster than existing tools that merge trees, however
  it operates only on leaf nodes.
- Added a <TT>vdb_test&nbsp;-f</TT> option that reads a list of tests
  to be run from a text file.
- Added functions for @link points/PointDelete.h deleting points@endlink
  from point data grids based on group membership.
  <I>[Contributed&nbsp;by&nbsp;Double&nbsp;Negative]</I>
- Enabled display of point data grids in <TT>vdb_view</TT>.
  <I>[Contributed&nbsp;by&nbsp;Nick&nbsp;Avramoussis]</I>
- Added a view mode indicator to <TT>vdb_view</TT>.
- Added @vdblink::math::Mat::isFinite() isFinite@endlink,
  @vdblink::math::Mat::isNan() isNan@endlink, and
  @vdblink::math::Mat::isZero() isZero@endlink methods to
  @vdblink::math::Mat math::Mat@endlink and added
  @vdblink::math::Tuple::isZero() isZero@endlink to
  @vdblink::math::Tuple math::Tuple@endlink.
- Added @vdblink::tools::interiorMask() tools::interiorMask@endlink,
  which constructs a boolean mask grid from the active voxels of an
  input grid or, if the input grid is a level set, from the interior
  voxels of the level set.
- Added @vdblink::math::CoordBBox::begin() begin@endlink
  and @vdblink::math::CoordBBox::end() end@endlink iterator methods
  (and related methods) to @vdblink::math::CoordBBox CoordBBox@endlink,
  so that it can be used in range-based <TT>for</TT>&nbsp;loops.
- The @link tools/Clip.h clip@endlink tool now accepts either a box,
  a mask grid or a camera frustum as the clipping region.
  The latter is new in this version.

@par
Improvements:
- Moved the @vdblink::math::Tuple::isFinite() isFinite@endlink,
  @vdblink::math::Tuple::isInfinite() isInfinite@endlink,
  and @vdblink::math::Tuple::isNan() isNan@endlink methods from
  @vdblink::math::Vec3 math::Vec3@endlink et&nbsp;al.
  to @vdblink::math::Tuple math::Tuple@endlink.

@par
Bug fixes:
- @anchor v4_0_2_delayed_load_fix
  Fixed a delayed-loading race condition that could result in crashes.
  <I>[Reported&nbsp;by&nbsp;Dan&nbsp;Bailey]</I>
  <BLOCKQUOTE>
  @b Note: To preserve ABI compatibility, this fix is currently enabled
  only on platforms for which the alignment of a
  <TT>tbb::atomic&lt;uint32_t&gt;</TT> is the same as for a @c uint32_t.
  On other platforms, warnings will be logged during OpenVDB initialization,
  and it is recommended to disable delayed loading in that case (for example,
  by defining the environment variable @c OPENVDB_DISABLE_DELAYED_LOAD).
  </BLOCKQUOTE>
- Fixed a delayed-loading memory leak in the
  @vdblink::points::PointDataLeafNode PointDataLeafNode@endlink.
  <I>[Contributed&nbsp;by&nbsp;Double&nbsp;Negative]</I>
- Changed the random number seeding mechanism for <TT>.vdb</TT> file UUIDs
  to avoid duplicate&nbsp;IDs.
  <I>[Reported&nbsp;by&nbsp;Jason&nbsp;Lefley]</I>
- Fixed an off-by-one bug in the
  @vdblink::tools::GridResampler resampler@endlink that produced grid patterns
  of missing interior voxels for scale factors greater than one.

@par
Houdini:
- As of Houdini&nbsp;16.0.549, @c houdini_utils::OpFactory can generate
  help cards for operators automatically.
  New @c OpFactory::setDocumentation and @c ParmFactory::setDocumentation
  methods allow one to add custom help text in
  <A HREF="http://www.sidefx.com/docs/houdini/help/format">wiki markup</A>
  format.
- Added help cards for all SOPs.  Houdini&nbsp;16.0.578 or later is required.
  <I>[Contributed&nbsp;by&nbsp;Dan&nbsp;Bailey&nbsp;and&nbsp;SideFX]</I>
- The Extended Operator Info window in Houdini&nbsp;16 now renders correctly
  for OpenVDB SOPs, instead of displaying a Python stack trace.
  <I>[Contributed&nbsp;by&nbsp;Dan&nbsp;Bailey]</I>
- Added a Points Delete SOP for deleting points from point data grids
  based on group membership.
  <I>[Contributed&nbsp;by&nbsp;Double&nbsp;Negative]</I>
- Added a Mantra VRAY procedural and a delayed load SHOP for rendering
  point data grids.
  Houdini&nbsp;16 is required.
  <I>[Contributed&nbsp;by&nbsp;Double&nbsp;Negative]</I>
- Replaced the Combine SOP&rsquo;s &ldquo;A/B&nbsp;Pairs&rdquo;
  and &ldquo;Flatten&rdquo; toggles with a menu of collation options
  that include flattening only <I>A</I>&nbsp;grids and flattening groups
  of <I>A</I>&nbsp;grids independently.
- Added a slider to the Remove Divergence SOP to set the error tolerance
  for the pressure solver.
- Added value type conversion options (for VDB output) to the Convert&nbsp;SOP.
- Added a Densify SOP that replaces active tiles with leaf voxels.
- Fixed a bug in the Rasterize Points&nbsp;SOP that capped density values
  to one instead of to the particles&rsquo; densities.
- The Convert and To&nbsp;Polygons SOPs now accept grids of any type
  as surface masks, not just level set or SDF grids.
- Added an option to the Clip&nbsp;SOP to clip to a camera frustum.


@htmlonly <a name="v4_0_1_changes"></a>@endhtmlonly
@par
<B>Version 4.0.1</B> - <I>March 8, 2017</I>
@par
New features:
- Added functions to util/logging.h to simplify configuration of the
  logging system (via command-line arguments, in particular).
- Added @vdblink::tree::LeafManager::activeLeafVoxelCount()
  LeafManager::activeLeafVoxelCount@endlink, a faster, threaded
  alternative to @vdblink::tree::Tree::activeLeafVoxelCount()
  Tree::activeLeafVoxelCount@endlink.
- Added a <TT>-shuffle</TT> option that causes <TT>vdb_test</TT>
  to run unit tests in random order, which can help to identify
  unintended dependencies between tests.
- Added @c vdb_lod, a command-line tool to generate volume mipmaps
  for level-of-detail effects.
- Added methods to compute the median value of
  @vdblink::tree::LeafNode::medianOn() active@endlink,
  @vdblink::tree::LeafNode::medianOff() inactive@endlink
  or @vdblink::tree::LeafNode::medianAll() all@endlink voxels in leaf nodes.

@par
Improvements:
- Added a @vdblink::Metadata::str() Metadata::str@endlink specialization
  for @vdblink::StringMetadata StringMetadata@endlink that eliminates
  the overhead of writing to a string stream.
- Made various minor improvements to @vdblink::util::PagedArray
  util::PagedArray@endlink.
- Added an @c install_lib build target to the Makefile.
  <I>[Contributed&nbsp;by&nbsp;Double&nbsp;Negative]</I>
- Added @subpage points "documentation" and Cookbook
  @ref openvdbPointsHelloWorld "examples" for OpenVDB&nbsp;Points.
  <I>[Contributed&nbsp;by&nbsp;Double&nbsp;Negative]</I>
- Registration of OpenVDB&nbsp;Points grid and attribute types is now
  handled in @vdblink::initialize() openvdb::initialize@endlink,
  and @vdblink::points::initialize() points::initialize@endlink
  and @vdblink::points::uninitialize() points::uninitialize@endlink
  are therefore deprecated.
- Extended multi-pass I/O to handle a variable number of passes per leaf node.
  <I>[Contributed&nbsp;by&nbsp;Double&nbsp;Negative]</I>
- Addressed a name conflict between macros in util/NodeMasks.h and symbols in
  the <A HREF="http://eigen.tuxfamily.org/index.php?title=Main_Page">Eigen</A>
  library.
  <I>[Reported&nbsp;by&nbsp;Trevor&nbsp;Thomson]</I>

@par
Bug fixes:
- The @vdblink::tools::fillWithSpheres() fillWithSpheres@endlink
  and @vdblink::tools::ClosestSurfacePoint ClosestSurfacePoint@endlink
  tools now correctly handle isosurfaces outside the input volume&rsquo;s
  narrow band.
- The @vdblink::tools::MultiResGrid MultiResGrid@endlink tool
  now supports all standard grid types, including
  @vdblink::BoolGrid BoolGrid@endlink and @vdblink::MaskGrid MaskGrid@endlink.
- @vdblink::tree::LeafNode::fill() LeafNode::fill@endlink now correctly clips
  the fill region to the node&rsquo;s bounding box.
- @vdblink::Grid::denseFill() Grid::denseFill@endlink no longer densifies
  all existing active tiles, and it now correctly handles both active
  and inactive fill values.
- Fixed a bug that caused @vdblink::tools::copyToDense()
  tools::copyToDense@endlink to only partially populate the output array
  when delayed loading was in effect.
  <I>[Reported&nbsp;by&nbsp;Stuart&nbsp;Levy]</I>
- Fixed an issue with duplicate registration of
  @link points/PointDataGrid.h PointDataGrid@endlink attribute types.
  <I>[Reported&nbsp;by&nbsp;SideFX]</I>
- Fixed an uninitialized memory bug in the
  @vdblink::tools::meshToVolume() mesh to volume@endlink converter.
  <I>[Reported&nbsp;by&nbsp;SideFX]</I>
- Fixed a thread race condition in
  @vdblink::math::QuantizedUnitVec QuantizedUnitVec@endlink
  that could cause it to produce incorrect results.
  <I>[Contributed by Jeff&nbsp;Lait]</I>
- Fixed a dangling pointer bug in the
  @vdblink::tools::ParticleAtlas particle atlas@endlink tool.
  <I>[Contributed&nbsp;by&nbsp;SideFX]</I>
- Grid operators (@vdblink::tools::divergence() divergence@endlink,
  @vdblink::tools::gradient() gradient@endlink, etc.) now produce
  correct results even for grids with active tile values.
- Fixed a bug when writing an out-of-core
  @vdblink::points::AttributeArray points::AttributeArray@endlink
  that could cause corruption of the metadata associated with the array.
  <I>[Contributed&nbsp;by&nbsp;Double&nbsp;Negative]</I>

@par
Python:
- Added functions @c getLoggingLevel, @c setLoggingLevel, and
  @c setProgramName, to allow configuration of the logging system.

@par
Houdini:
- Fixed a crash in the Ray SOP when the user selected an isosurface
  outside the target volume&rsquo;s narrow band.
- The LOD SOP now supports all standard grid types, including boolean grids.
- Added @c houdini_utils::ParmFactory::setGroupChoiceList, a convenience
  method for the creation of menus of primitive groups.
- Made various small changes for Houdini&nbsp;16 compatibility.
  <I>[Contributed&nbsp;by&nbsp;SideFX]</I>
- The Create SOP now supports matching the new grids&rsquo; transform,
  voxel size, and topology to a reference grid.
  If the topology is being matched, it can optionally be resampled
  to a different voxel size.
- Added some support for point data grids to the Clip,
  Topology&nbsp;To&nbsp;Level&nbsp;Set and Visualize SOPs.
  <I>[Contributed&nbsp;by&nbsp;Double&nbsp;Negative]</I>
- Compression is no longer enabled by default in the
  Points&nbsp;Convert&nbsp;SOP for normals and colors, because they are
  not guaranteed to have a [0,&nbsp;1] range.
  <I>[Contributed&nbsp;by&nbsp;Double&nbsp;Negative]</I>
- Added a 16-bit truncation compression option to the
  Points&nbsp;Convert&nbsp;SOP.
  <I>[Contributed&nbsp;by&nbsp;Double&nbsp;Negative]</I>
- Fixed a build issue with the GR_PrimVDBPoints render hook plugin
  that could cause @c hython to report a DSO error.
  <I>[Reported&nbsp;by&nbsp;Double&nbsp;Negative]</I>
- Added an @c install_lib build target to the Makefile.
- Rewrote the Remove&nbsp;Divergence SOP to actually remove divergence from
  vector fields on collocated grids, and added support for stationary
  and moving obstacles and an option to output a pressure field.
- The Analysis&nbsp;SOP now produces correct results for grids with active
  tile values.
- Added a sparse/dense toggle to the Fill&nbsp;SOP.
- Added @c openvdb_houdini::startLogForwarding,
  @c openvdb_houdini::stopLogForwarding
  and @c openvdb_houdini::isLogForwarding, which control the forwarding
  of log messages to Houdini&rsquo;s error manager.
  Forwarding of library warnings and error messages is now enabled
  by default for SOPs when OpenVDB is built with
  <A HREF="http://log4cplus.sourceforge.net/">log4cplus</A>.


@htmlonly <a name="v4_0_0_changes"></a>@endhtmlonly
@par
<B>Version 4.0.0</B> - <I>November 15, 2016</I>
@par
Highlights:
- Incorporated Double&nbsp;Negative&rsquo;s
  <A HREF="https://github.com/dneg/openvdb_points_dev">
  OpenVDB&nbsp;Points</A> library.
- Introduced some C++11 constructs.
  A&nbsp;C++11-compatible compiler is now required.
- Blosc-compressed <TT>.vdb</TT> files are now as much as 20% smaller.
- Vector-valued grids are now constructed and destroyed much faster.
  <BLOCKQUOTE>
  @b Note: This change and other changes in this release
  (see @ref v4_0_0_ABI_changes "ABI changes" below) alter the grid&nbsp;ABI
  so that it is incompatible with earlier versions of the OpenVDB library,
  such as the ones built into Houdini&nbsp;15, 15.5 and&nbsp;16.
  To disable these changes and preserve ABI compatibility, define
  the macro @c OPENVDB_3_ABI_COMPATIBLE when compiling OpenVDB
  or any code that depends on OpenVDB.
  </BLOCKQUOTE>

@par
New features:
- Added an option to the @link PointScatter.h point scattering@endlink tools
  to specify how far each point may be displaced from the center of its
  host voxel or tile.
- Added a toggle to the @vdblink::tools::clip() clip@endlink tool
  to invert the clipping mask.
- Custom leaf node implementations may now optimize their file layout
  by inheriting from @vdblink::io::MultiPass io::MultiPass@endlink.
  Voxel data for grids with such leaf nodes will be written and read in
  multiple passes, allowing blocks of related data to be stored contiguously.
  <I>[Contributed&nbsp;by&nbsp;Double&nbsp;Negative]</I>
- Added @vdblink::tree::Tree::unallocatedLeafCount()
  Tree::unallocatedLeafCount@endlink, which returns the number of leaf
  nodes with unallocated data buffers (typically due to delayed loading).

@par
Improvements:
- Vector-valued grids are now constructed and destroyed much faster.
- Changed @vdblink::math::Coord Coord@endlink&rsquo;s data representation
  to facilitate C++11 uniform initialization.
- Delayed loading from @vdblink::io::File io::Files@endlink is now faster
  due to the use of seeks instead of reads.
  <I>[Contributed&nbsp;by&nbsp;Double&nbsp;Negative]</I>
- Made many small changes to address type conversion and other warnings
  reported by newer compilers, including Clang&nbsp;3.8.
- Improved Blosc compression ratios and write times by increasing
  the block size.
  <I>[Contributed&nbsp;by&nbsp;Dan&nbsp;Bailey]</I>

@par
Bug fixes:
- Fixed a bug that caused topology operations
  (@vdblink::Grid::topologyUnion() union@endlink,
  @vdblink::Grid::topologyIntersection() intersection@endlink
  and @vdblink::Grid::topologyDifference() difference@endlink) on
  @vdblink::MaskGrid MaskGrids@endlink to sometimes produce incorrect results.
  (MaskGrids are used internally in a number of tools.)
- Changed @vdblink::GridBase::copyGrid() GridBase::copyGrid@endlink and
  @vdblink::Grid::copy() Grid::copy@endlink to close const-correctness holes.
- @vdblink::tools::fillWithSpheres() tools::fillWithSpheres@endlink now
  returns an empty list of spheres instead of crashing when the user selects
  an isosurface that lies outside the bounding volume&rsquo;s narrow band.
- Fixed a null pointer dereference when copying grids that were loaded
  with @c io::File::readGridPartial.
  <I>[Reported&nbsp;by&nbsp;Nick&nbsp;Avramoussis]</I>

@anchor v4_0_0_ABI_changes
@par
ABI changes:
- Added a @vdblink::tree::NodeUnion NodeUnion@endlink template specialization
  for non-POD value types that significantly expedites construction and
  destruction of vector-valued grids.
- Changed @vdblink::math::Coord Coord@endlink&rsquo;s data representation
  to facilitate C++11 uniform initialization.
- Replaced occurrences of <TT>boost::shared_ptr</TT> with
  <TT>std::shared_ptr</TT>.
- Changed @vdblink::GridBase::copyGrid() GridBase::copyGrid@endlink and
  @vdblink::Grid::copy() Grid::copy@endlink to close const-correctness holes.
- Added virtual function @vdblink::tree::Tree::unallocatedLeafCount()
  Tree::unallocatedLeafCount@endlink.

@par
API changes:
- Introduced some C++11 constructs.
  A&nbsp;C++11-compatible compiler is now required.
- Added a parameter to the @link PointScatter.h point scattering@endlink
  tools to control the displacement of each point from the center of
  its host voxel or tile.
  The default behavior, as before, is to allow each point to be placed
  (randomly) anywhere within its voxel or tile.
- Renamed @c LeafManager::getPreFixSum to
  @vdblink::tree::LeafManager::getPrefixSum()
  LeafManager::getPrefixSum@endlink.
- Made @c LeafNode::Buffer a top-level class and renamed it to
  @vdblink::tree::LeafBuffer LeafBuffer@endlink.
  <I>[Contributed&nbsp;by&nbsp;Double&nbsp;Negative]</I>
- Deprecated @c io::File::readGridPartial in favor of delayed loading.
- @c tools::ClosestSurfacePoint::initialize now returns a boolean
  indicating whether initialization was successful.
- Dropped the @c CopyPolicy enum and added
  @vdblink::GridBase::copyGridWithNewTree() GridBase::copyGridWithNewTree@endlink
  and @vdblink::Grid::copyWithNewTree() Grid::copyWithNewTree@endlink in order
  to close const-correctness holes that allowed newly-constructed,
  non-<TT>const</TT> grids to share their trees with existing
  <TT>const</TT> grids.  (Where that behavior is still required, use a
  @vdblink::ConstPtrCast ConstPtrCast@endlink.)

@par
Python:
- Fixed a build issue with Python&nbsp;3 and NumPy.
  <I>[Contributed&nbsp;by&nbsp;Jonathan&nbsp;Scruggs]</I>

@par
Houdini:
- Certain changes in this release (see @ref v4_0_0_ABI_changes "ABI changes"
  above) alter the grid&nbsp;ABI so that it is incompatible with earlier
  versions of the OpenVDB library, such as the ones built into
  Houdini&nbsp;15, 15.5 and&nbsp;16.
  To disable these changes and preserve ABI compatibility, define
  the macro @c OPENVDB_3_ABI_COMPATIBLE when compiling OpenVDB
  or any code that depends on OpenVDB.
- Introduced some C++11 constructs that are incompatible with
  versions of Houdini older than&nbsp;15.0.
- Fixed a bug in the Rasterize Points SOP that caused vector-valued attributes
  to be transferred as scalars.
  <I>[Contributed&nbsp;by&nbsp;Double&nbsp;Negative]</I>
- Added a toggle to the Clip SOP to invert the clipping mask.
- Added a slider to the Scatter SOP to specify how far each point
  may be displaced from the center of its host voxel or tile.


@htmlonly <a name="v3_2_0_changes"></a>@endhtmlonly
@par
<B>Version 3.2.0</B> - <I>August 10, 2016</I>

@par
Highlights:
- New features: tool to produce and store a sequences of progressively
  lower resolution grids (mipmaps), an acceleration structure for fast
  range and nearest-neighbor searches on particles, arbitrary volume
  and level set specific segmentation tools, a new binary mask grid
  type and an efficient point to level set conversion scheme.
- Optimizations: Faster volume to mesh conversion and threaded grid
  destruction, morphological dilation, csg operations and fracture tool.
- New Houdini nodes: Segment, LOD and Topology To Level Set.

@par
New features:
- Added @link MultiResGrid.h tools::MultiResGrid@endlink a tool to
  produce and store a sequences of progressively lower resolution
  grids (mipmaps).
- Added @link ParticleAtlas.h tools::ParticleAtlas@endlink an acceleration
  structure for fast range and nearest-neighbor searches on particles, points
  with radius.
- Added @vdblink::tools::segmentActiveVoxels() segmentActiveVoxels@endlink,
  which operates on grids of arbitrary type and separates connected components
  of a grid&rsquo;s active voxels into distinct grids or trees.
- Added @vdblink::tools::segmentSDF() segmentSDF@endlink, which separates
  disjoint signed-distance-field surfaces into distinct grids or trees.
- Added @vdblink::tools::extractActiveVoxelSegmentMasks()
  extractActiveVoxelSegmentMasks@endlink, which constructs a mask
  for each connected component of a grid&rsquo;s active voxels.
- Added threaded level-set CSG tools
  @vdblink::tools::csgUnionCopy() csgUnionCopy@endlink,
  @vdblink::tools::csgIntersectionCopy() csgIntersectionCopy@endlink
  and @vdblink::tools::csgDifferenceCopy() csgDifferenceCopy@endlink,
  which, unlike the existing CSG tools, produce new grids rather than
  modifying their input grids.
  These new tools are faster and use less memory than the existing tools
  (if only because the input grids never need to be deep-copied).
- Added a threaded @vdblink::tools::dilateActiveValues dilateActiveValues()@endlink
  tool with tile value support.
- Added a @vdblink::tools::PointsToMask PointsToMask@endlink tool,
  which activates voxels that intersect points from a given list.
- Added a new @link openvdb.h MaskGrid@endlink type that uses a single
  bit-field to represent both voxel values and states for the
  @link tree/LeafNodeMask.h leafnode@endlink to reduce memory usage.
- Added a @vdblink::tools::topologyToLevelSet() topologyToLevelSet@endlink tool
  that generates a level set from the implicit boundary between active and
  inactive voxels in an input grid of arbitrary type.
- Added @link LevelSetPlatonic.h tools::LevelSetPlatonic@endlink a new tool
  that produces narrow-band level sets of the five Platonic solids.
- Added @vdblink::tools::extractIsosurfaceMask() extractIsosurfaceMask@endlink
  which masks voxels that intersect the implicit surface defined by the
  given isovalue.
- Added a @vdblink::tree::LeafManager::getPrefixSum() getPrefixSum@endlink
  method to the @vdblink::tree::LeafManager LeafManager@endlink, for
  user-managed external buffers.
- Added a @vdblink::tools::Dense::print() print@endlink method to the
  @vdblink::tools::Dense Dense@endlink grid class.
- Added the @vdblink::math::CoordBBox::Iterator CoordBBox::Iterator@endlink
  class to conveniently iterate over coordinates covered a CoordBBox.
- Added bit-wise operations to the @vdblink::math::CoordBBox CoordBBox@endlink
  class.
- New component wise constructor for the @vdblink::math::CoordBBox
  CoordBBox@endlink class as well as the method
  @vdblink::math::CoordBBox::getCornerPoints CoordBBox::getCornerPoints@endlink.
- Added a new @vdblink::tree::LeafManager LeafManager@endlink constructor to
  create the structure from an existing array of leafnodes.
- Added active tile count to @vdblink::tree::Tree::print Tree::print@endlink.
- Added the templated @vdblink::math::MinMax MinMax@endlink class to compute the
  extrema of arbitrary value types.
- Added @vdblink::Grid::sparseFill() sparseFill@endlink and
  @vdblink::Grid::denseFill() denseFill@endlink methods to the Grid, Tree and
  RootNode classes.

@par
Improvements:
- Complete overhaul of the @vdblink::tools::VolumeToMesh VolumeToMesh@endlink tool
  brings significant performance improvements and enhanced region masking,
  tile support and bool volume surfacing.
- Improved the performance, parallel scaling and memory usage,
  of @vdblink::tools::LevelSetFracture tools::LevelSetFracture@endlink and
  updated to use the new @vdblink::tools::segmentSDF() segmentSDF@endlink scheme.
- Improved the performance of
  @vdblink::tools::LevelSetAdvection tools::LevelSetAdvection@endlink by up to
  five times.
- Improved the performance of @vdblink::tree::Tree::voxelizeActiveTiles()
  Tree::voxelizeActiveTiles@endlink by means of multi-threading.
- Improved the performance of the
  @vdblink::tools::meshToVolume() mesh-to-volume converter@endlink,
  particularly for large narrow-band widths and for signed distance fields
  with dense interior regions.
- Threaded the Tree destructor and the
  @vdblink::tree::Tree::clear() Tree::clear@endlink method.
- Added a parameter to the
  @vdblink::tools::signedFloodFill() signedFloodFill@endlink and
  @vdblink::tools::signedFloodFillWithValues() signedFloodFillWithValues@endlink
  tools to constrain the flood fill to specific levels of the tree.
- Added @vdblink::tree::LeafManager::reduce LeafManager::reduce@endlink and
  similar methods to @vdblink::tree::NodeManager NodeManager@endlink
  <I>[Contributed by Brett&nbsp;Tully]</I>
- Improved constructors of @vdblink::math::Mat3 math::Mat3@endlink and
  @vdblink::math::Mat4 Mat4@endlink.
- Added @vdblink::math::Mat3::cofactor Mat3::cofactor@endlink.
- Added @vdblink::math::Mat3::setRows Mat3::setRows@endlink,
  @vdblink::math::Mat4::setRows Mat4::setRows@endlink,
  @vdblink::math::Mat3::setColumns Mat3::setColumns@endlink and
  @vdblink::math::Mat4::setColumns Mat4::setColumns@endlink.
- Added @vdblink::util::NodeMask::isConstant NodeMask::isConstant@endlink
  method for faster bit processing.
- @vdblink::tools::prune tools::prune@endlink performs an improved estimate
  of tile values by means of medians.
- Added toggle to switch between cell centered and node centered transforms
  to @vdblink::tools::PointPartitioner tools::PointPartitioner@endlink

@par
Bug fixes:
- Fixed a bug in @vdblink::tools::LevelSetAdvection tools::LevelSetAdvection@endlink
  that could cause non-deterministic behavior.
  <I>[Reported by Jeff&nbsp;Lait]</I>
- Fixed a bug that allowed for unexpected implicit conversion
  between grids of different value types.
- Fixed a bug whereby the origins of leaf nodes with value type @c bool
  were ignored during equality comparisons.
- The @vdblink::tools::GridTransformer grid transformer tool@endlink
  now correctly handles affine transforms with shear and/or reflection.
- Fixed a bug in the
  @vdblink::tools::meshToVolume() mesh-to-volume converter@endlink
  that could produce incorrect distances for large bandwidths.
- Fixed a bug in @vdblink::tools::meshToVolume() mesh-to-volume converter@endlink
  that produced different results on machines with different core counts.
- Fixed a threading bug in the
  @vdblink::tools::compReplace() compReplace@endlink tool
  that could cause crashes.
- Resolved a floating-point exception in
  @vdblink::math::QuantizedUnitVec::pack() math::QuantizedUnitVec::pack@endlink
  caused by calling the method with a zero-length vector.
  <I>[Contributed by Rick&nbsp;Hankins]</I>
- Improved the API of @vdblink::tools::Dense Dense@endlink with non-const
  access methods.
- Fixed a potential threading bug in @vdblink::io::Queue io::Queue@endlink.
  <I>[Contributed by Josip&nbsp;Šumečki]</I>
- Fixed a possible division-by-zero bug in openvdb/tools/LevelSetAdvect.h.
  <I>[Contributed by Rick&nbsp;Hankins]</I>
- Corrected the @vdblink::math::outerProduct outer product@endlink method
  to not return the transpose result.
  <I>[Contributed by Gergely&nbsp;Klar]</I>
- Fixed a memory overallocation issue in
  @vdblink::tools::VolumeAdvection VolumeAdvection@endlink.
- Fix bug in
  @vdblink::tools::VolumeToMesh tools::VolumeToMesh@endlink
  failing to clear its state when exiting early.
  <I>[Contributed by Edward&nbsp;Lam]</I>
- Fixed bug in @vdblink::tools::PointIndexIterator::worldSpaceSearchAndUpdate
  tools::PointIndexIterator::worldSpaceSearchAndUpdate@endlink
  that resulted in missing point indices.
  <I>[Reported by Rick&nbsp;Hankins]</I>
- Fixed Windows build issues in unit tests.
  <I>[Contributed by Edward&nbsp;Lam and Steven&nbsp;Caron]</I>
- Fixed @vdblink::math::isApproxZero() isApproxZero@endlink so that it works
  correctly when tolerance is zero.
  <I>[Reported by Joshua&nbsp;Olson]</I>
- Fixed bugs in @vdblink::tree::NodeUnion NodeUnion@endlink that could cause
  crashes.
- Fixed memory leak in
  @vdblink::tools::mesh_to_volume_internal::ExpandNarrowband
  tools::mesh_to_volume_internal::ExpandNarrowband@endlink
  <I>[Reported by K&eacute;vin&nbsp;Dietrich]</I>
- Fixed parameter type inconsistencies in @link math/Stencils.h@endlink and
  @link tools/RayIntersector.h@endlink.
  <I>[Contributed by K&eacute;vin&nbsp;Dietrich and Nick&nbsp;Avramoussis]</I>
- Fixed a bug in the @vdblink::tools::VolumeToMesh VolumeToMesh@endlink tool that
  produced artifacts for adaptive surface extraction on clipped level sets.
  <I>[Reported by Jeff&nbsp;Lait]</I>
- Corrected empty grid background value in
  @vdblink::tools::meshToVolume() mesh-to-volume converter@endlink
  <I>[Contributed by Jeff&nbsp;Lait]</I>
- Fixed a bug in @vdblink::tools::volumeToMesh volume-to-mesh converter@endlink
  that could produce NaNs.<I>[Reported by Rick Hankins]</I>
- Fixed a bug in the "Advect Points SOP" that could cause a crash when
  the input grids were of incorrect type.<I>[Reported by SideFX]</I>

@par
API changes:
- Deprecated @c math::Mat3::setBasis and @c math::Mat4::setBasis.
- Renamed @c GudonovsNormSqrd to
  @vdblink::math::GodunovsNormSqrd GodunovsNormSqrd@endlink
  <I>[Contributed by Branislav&nbsp;Radjenovic]</I>
- Renamed @c ValueType to @c PosType in the PointArray interface.
- Deprecated tree::Tree::addLeaf(LeafNode&) and added
  tree::Tree::addLeaf(LeafNode*).

@par
Python:
- Updated the Python module for Python&nbsp;3 compatibility.
- Updated the Python module for Boost 1.60 compatibility, to address
  &ldquo;no to_python (by-value) converter found&rdquo; exceptions.

@par
Maya:
- Fixed bugs related to data ownership, and improved error checking.
  <I>[Contributed by Crawford&nbsp;Doran]</I>
- Updated the Read and Write DAG nodes to support file sequences and
  subframe evaluation.

@par
Houdini:
- Added a Segment SOP that separates a grid&rsquo;s connected components
  into distinct grids.
- Added a LOD SOP that produces a sequences of progressively lower
  resolution grids.
- Added a Topology To Level Set SOP that generates a narrow-band
  signed distance field / level set from the interface between active
  and inactive voxels in an arbitrary grid.
- Revamped the From Particles SOP UI and added a more efficient level set
  conversion method that supports Houdini 15 packed points.
- Updated the Rasterize Points SOP with support for frustum transforms,
  sub region masking and orientation logic that matches the native
  Copy SOP&rsquo;s orientation.
- Updated the Platonic SOP with support for all five Platonic solids.
- Added hooks for registering SOP_NodeVDB text callbacks for different
  grid types. <I>[Contributed by Nick&nbsp;Avramoussis]</I>
- The Resample and Combine SOPs now correctly handle affine transforms
  with shear and/or reflection.
- Removed the StaggeredBoxSampler code path in SOP_OpenVDB_Advect because it
  introduces bias.
  <I>[Contributed by Fredrik&nbsp;Salomonsson]</I>
- Fixed a bug in the Ray SOP whereby the distance attribute was created
  with the wrong data type. <I>[Contributed by Nick&nbsp;Avramoussis]</I>
- The From Polygon SOP now allows the user to either specify the voxel
  count along an axis or the voxel size in world units (the only option
  in the past).

@htmlonly <a name="v3_1_0_changes"></a>@endhtmlonly
@par
<B>Version 3.1.0</B> - <I>October 1, 2015</I>

@par
Highlights:
- New features: advection of arbitrary volumes, general-purpose
  preconditioned linear solver and Poisson solver, segmentation
  of topologically-enclosed regions of a volume, new and faster bitmask
  operators, concurrent paged array, volume diagnostics
- Optimizations: threaded grid constructors and topology operations;
  faster mesh to volume conversion, SDF to fog volume conversion
  and grid pruning; faster, unbounded particle partitioning
- New Houdini nodes: Advect, Diagnostics, Rasterize Points, Remap,
  Remove Divergence, Sort Points

@par
New features:
- Added a @vdblink::tools::VolumeAdvection volume advection@endlink tool
  for sparse advection of non-level-set volumes.
- Added a preconditioned
  @vdblink::math::pcg::solve() conjugate gradient solver@endlink.
- Added a @vdblink::tools::poisson::solve() Poisson solver@endlink
  for functions sampled on grids.
- Added @vdblink::tools::extractEnclosedRegion extractEnclosedRegion@endlink,
  which detects topologically-enclosed (watertight) exterior regions (cavities)
  that can result from CSG union operations between level sets with concavities
  that are capped.
  (See the unit test @c TestPoissonSolver::testSolveWithSegmentDomain
  for an example in which this tool is used to identify regions of trapped
  fluid when solving for pressure in a volume of incompressible fluid.)
- Added @vdblink::util::PagedArray PagedArray@endlink, a concurrent,
  dynamic linear array data structure with fast <I>O</I>(1) value access
  (both random and sequential).
- Added @vdblink::tools::Sampler Sampler@endlink, which provides a unified API
  for both staggered and non-staggered interpolation of various orders.
- Added equality and inequality operators to
  @vdblink::Metadata Metadata@endlink and @vdblink::MetaMap MetaMap@endlink.
- Added @vdblink::tools::CheckLevelSet CheckLevelSet@endlink and
  @vdblink::tools::CheckFogVolume CheckFogVolume@endlink tools that
  perform various tests on symmetric, narrow-band level sets and fog volumes,
  respectively, to diagnose potential issues.
- Added support for value accessors that are not registered with their trees.
  (Bypassing accessor registration can improve performance in rare cases
  but should be used with caution, since the accessor will be left in an
  invalid state if the tree topology is modified.)
- Added a @vdblink::tree::Tree::stealNodes() stealNodes@endlink method that
  transfers ownership of all nodes in a tree of a certain type and inserts
  them into a linear array.
- Added a @vdblink::tools::createLevelSetBox() tools::createLevelSetBox@endlink
  factory function for level-set grids.
- Added @vdblink::tools::Dense::offsetToCoord() Dense::offsetToCoord@endlink.
- Added @vdblink::tree::LeafBuffer::data() LeafNode::Buffer::data@endlink,
  which provides direct access to a leaf node&rsquo;s voxel value array,
  avoiding out-of-core overhead.  Use with caution.
- Added a @vdblink::util::NodeMask::foreach() NodeMask::foreach@endlink method
  for efficient evaluation of complex bitwise operations.
- Added a bitwise difference method to
  @vdblink::util::NodeMask::operator-=() NodeMask@endlink.
- Added a @c -version option to @c vdb_print, @c vdb_render and @c vdb_view.

@par
Improvements:
- Deep, conversion and topology copy @vdblink::Grid Grid@endlink constructors
  are now threaded and up to five times faster.
- @vdblink::Grid::topologyUnion() Grid::topologyUnion@endlink,
  @vdblink::Grid::topologyIntersection() Grid::topologyIntersection@endlink, and
  @vdblink::Grid::topologyDifference() Grid::topologyDifference@endlink are now
  much faster due to threading.
- Significantly improved the performance, parallel scaling and memory usage
  of the @vdblink::tools::meshToVolume() mesh to volume@endlink converter,
  and implemented a more robust inside/outside sign classification scheme.
- Reimplemented the
  @vdblink::tools::PointPartitioner point partitioning@endlink
  tool for improved performance, concurrency and memory usage.
  The tool is now unbounded in the sense that points may be distributed
  anywhere in index space.
- Significantly improved the performance of the
  @vdblink::tools::sdfToFogVolume() SDF to fog volume@endlink converter.
- Significantly improved the performance of the
  @vdblink::tools::sdfInteriorMask() sdfInteriorMask@endlink tool
  and added support for both grid and tree inputs.
- Made various optimizations and improvements to the
  @vdblink::tools::LevelSetMorphing level set morphing@endlink tool.
- Aggregated @vdblink::tools::DiscreteField DiscreteField@endlink and
  @vdblink::tools::EnrightField EnrightField@endlink (formerly in
  tools/LevelSetAdvect.h) and
  @vdblink::tools::VelocitySampler VelocitySampler@endlink and
  @vdblink::tools::VelocityIntegrator VelocityIntegrator@endlink (formerly
  in tools/PointAdvect.h) into a single header, tools/VelocityFields.h.
- Modified the @vdblink::tools::signedFloodFill() signed flood fill@endlink
  tool to accept grids of any signed scalar value type, not just
  floating-point grids.
- The @vdblink::tools::prune() prune@endlink tool is now faster, and it employs
  an improved compression technique on trees with floating-point values.

@par
Bug fixes:
- Fixed a build issue that could result in spurious &ldquo;Blosc encoding
  is not supported&rdquo; errors unless @c OPENVDB_USE_BLOSC was
  <TT>@#define</TT>d when compiling client code.
- Added NaN and inf checks to the
  @vdblink::tools::PointPartitioner point partitioning@endlink tool.
- Fixed a <TT>vdb_view</TT> issue whereby the frame buffer size did not
  necessarily match the window size.
  <I>[Contributed by Rafael&nbsp;Campos]</I>
- Fixed a roundoff issue in
  @vdblink::tools::LevelSetTracker LevelSetTracker@endlink
  that could result in NaNs.
- Changed @vdblink::tools::CheckNormGrad CheckNormGrad@endlink to check
  the magnitude of the gradient rather than the square of the magnitude.
- Fixed parameter type inconsistencies in math/Ray.h and
  tools/RayIntersector.h.
  <I>[Contributed by K&eacute;vin&nbsp;Dietrich]</I>
- Fixed incorrect handling of signed values in the
  @vdblink::tools::clip() clip@endlink tool (and the Clip SOP).

@par
API changes:
- Removed the <TT>math::Hermite</TT> class since it was no longer used
  and caused build issues for some.
- Refactored the @vdblink::tools::LevelSetAdvection level set advection@endlink,
  @vdblink::tools::LevelSetFilter level set filtering@endlink,
  @vdblink::tools::LevelSetMeasure level set measuring@endlink
  and @vdblink::tools::LevelSetTracker level set tracking@endlink tools.
- Extended the API of the @vdblink::tools::Diagnose Diagnose@endlink tool
  and disabled copy construction.
- Extended and unified the API of various Samplers.
- Added an optional template argument to the
  @vdblink::tree::ValueAccessor ValueAccessor@endlink class
  to allow for unregistered accessors.

@par
Houdini:
- Added a Rasterize Points SOP that produces density volumes and transfers
  arbitrary point attributes using a weighted-average scheme.
  The node incorporates a VOP subnetwork for procedural modeling,
  and its accompanying creation script defines a default network with
  VEX procedures for cloud and velocity field modeling.
  (See the creation script file header for installation details.)
- Merged the Advect Level Set SOP into a new Advect SOP that supports
  advection of arbitrary volumes, not just level sets.
- Added a Remove Divergence SOP that eliminates divergence from a
  velocity field.
- Added a Diagnostics SOP that can identify various problems with
  level sets, fog volumes and other grids.
- Added a Sort Points SOP that spatially reorders a list of points
  so that points that are close together in space are also close together
  in the list.
  This can improve CPU cache coherency and performance for
  random-access operations.
- Added a Remap SOP that maps voxel values in an input range to values
  in an output range through a user-defined transfer function.
- Added an option to the Convert SOP to activate interior voxels.
  <I>[Contributed by SESI]</I>
- The To Spheres SOP can now optionally output a <TT>pscale</TT> attribute.
- Added <TT>openvdb_houdini::SOP_NodeVDB::duplicateSourceStealable()</TT>,
  which in conjunction with the Unload flag can help to minimize deep copying
  of grids between nodes.
  The Advect, Convert, Fill, Filter, Fracture, Noise, Offset Level Set,
  Prune, Remap, Remove Divergence, Renormalize Level Set, Resize Narrow Band,
  Smooth Level Set and Transform SOPs all have this optimization enabled,
  meaning that they can potentially steal, rather than copy, data from
  upstream nodes that have the Unload flag enabled.
  <I>[Contributed by Double&nbsp;Negative]</I>
- Redesigned the UI of the Visualize SOP and added toggles to draw with
  or without color, to use the grid name as the attribute name for points
  with values, and to attach grid index coordinates to points.
- Added toggles to the Filter, Rebuild Level Set, Resize Narrow Band,
  Smooth Level Set and To Spheres SOPs to specify units in either
  world space or index space.
- Fixed an issue whereby grids generated by the Rebuild Level Set SOP
  did not always display as surfaces in the viewport.
- The Metadata SOP now sets appropriate viewport visualization options
  when the grid class is changed.


@htmlonly <a name="v3_0_0_changes"></a>@endhtmlonly
@par
<B>Version 3.0.0</B> - <I>January 14, 2015</I>
- The @vdblink::io::File File@endlink class now supports delayed loading of
  <TT>.vdb</TT> files, meaning that memory is not allocated for voxel values
  until the values are actually accessed. (This feature is enabled by default.)
  Until a grid has been fully loaded, its source <TT>.vdb</TT> file must not be
  modified or deleted, so for safety,
  @vdblink::io::File::open() File::open@endlink automatically makes
  private copies of source files that are smaller than a user-specified limit
  (see @vdblink::io::File::setCopyMaxBytes() File::setCopyMaxBytes@endlink).
  The limit can be set to zero to disable copying, but if it cannot be
  guaranteed that a file will not be modified, then it is best not to enable
  delayed loading for that file.
- <TT>.vdb</TT> files can now optionally be compressed with the Blosc&nbsp;LZ4
  codec.  <A HREF="http://www.blosc.org/">Blosc</A> compresses almost as well
  as ZLIB, but it is much faster.
- Added @vdblink::tools::PointPartitioner PointPartitioner@endlink, a tool
  for fast spatial sorting of points stored in an external array, and
  @link PointIndexGrid.h PointIndexGrid@endlink, an acceleration structure
  for fast range and nearest-neighbor searches.
- Added @link NodeManager.h tree::NodeManager@endlink,
  which linearizes a tree to facilitate efficient multithreading
  across all tree levels.
- Added @vdblink::tools::prune() tools::prune@endlink (and other variants),
  which replaces and outperforms @c Tree::prune.
- Added @vdblink::tools::signedFloodFill() tools::signedFloodFill@endlink,
  which replaces and outperforms @c Tree::signedFloodFill.
- Added @vdblink::tools::changeBackground() tools::changeBackground@endlink
  (and other variants), which replaces and outperforms @c Tree::setBackground().
- Added a fast but approximate narrow-band level set
  @vdblink::tools::LevelSetTracker::dilate() dilation@endlink method, a fast
  narrow-band level set
  @vdblink::tools::LevelSetTracker::erode() erosion@endlink
  method, and a @vdblink::tools::LevelSetTracker::normalize(const MaskType*)
  masked normalization@endlink method to
  @vdblink::tools::LevelSetTracker LevelSetTracker@endlink.
- Added @vdblink::tools::Diagnose Diagnose@endlink, which performs
  multithreaded diagnostics on grids to identify issues like values that
  are NaNs or out-of-range. It optionally generates a boolean grid of all
  values that fail user-defined tests.
- Added optional alpha masks to @vdblink::tools::LevelSetMorphing
  LevelSetMorphing@endlink.
- Fixed an intermittent crash in
  @vdblink::tools::LevelSetMorphing LevelSetMorphing@endlink.
- Added @c tools::topologyToLevelSet(),
  which generates a level set from the implicit boundary between active
  and inactive voxels in an arbitrary input grid.
  <I>[DWA internal]</I>
- Improved the performance of point scattering (by orders of magnitude)
  and added a
  @vdblink::tools::DenseUniformPointScatter DenseUniformPointScatter@endlink
  class as well as support for fractional numbers of particles per voxel.
- Improved the performance and memory footprint of
  the @vdblink::tools::ParticlesToLevelSet ParticlesToLevelSet@endlink tool
  for large numbers (tens to hundreds of millions) of particles.
- Added edge-adjacent (6+12=18 neighbors) and vertex-adjacent (6+12+8=26
  neighbors) dilation algorithms to
  @vdblink::tools::Morphology::dilateVoxels Morphology::dilateVoxels@endlink.
  The default dilation pattern is still face-adjacent (6&nbsp;neighbors).
- Added @vdblink::tree::Tree::getNodes() Tree::getNodes@endlink, which allows
  for fast construction of linear arrays of tree nodes for use in multithreaded
  code such as the @vdblink::tree::LeafManager LeafManager@endlink or
  @link NodeManager.h tree::NodeManager@endlink.
- Added @vdblink::math::Extrema math::Extrema@endlink and
  @vdblink::tools::extrema() tools::extrema@endlink to efficiently
  compute minimum and maximum values in a grid.
- Added support for material color grids to all level set
  @vdblink::tools::BaseShader shaders@endlink, and added an option to
  @c vdb_render that allows one to specify a reference grid to be used
  for material color lookups.
- Added @vdblink::getLibraryVersionString()
  getLibraryVersionString@endlink and
  @link OPENVDB_LIBRARY_VERSION_STRING@endlink.
- Modified the mesh to volume converter to always set the grid background
  value to the exterior narrow-band width, and added finite value checks
  to narrow band parameters.
- @vdblink::tools::volumeToMesh() tools::volumeToMesh@endlink now compiles
  for all grid types but throws an exception if the input grid does not
  have a scalar value type.
- Added a
  @vdblink::io::File::readGrid(const Name&, const BBoxd&) File::readGrid@endlink
  overload and @vdblink::GridBase::readBuffers(std::istream&, const CoordBBox&)
  readBuffers@endlink overloads to the grid, tree and node classes that allow
  one to specify a bounding box against which to clip a grid while reading it.
  For large grids, clipping while reading can result in significantly lower
  memory usage than clipping after reading.
- Added @vdblink::GridBase::clipGrid() GridBase::clipGrid@endlink, which
  clips a grid against a world-space bounding box, and
  @vdblink::GridBase::clip() GridBase::clip@endlink and
  @vdblink::tree::Tree::clip() Tree::clip@endlink, which clip against
  an index-space bounding box.
- Added @vdblink::tools::clip() tools::clip@endlink, which clips a grid
  either against a bounding box or against the active voxels of a mask grid.
- @c io::File::readGridPartial allocates the nodes of a grid&rsquo;s tree
  as before, but it now allocates leaf nodes without data buffers.
  (This feature is mainly for internal use.
  Partially-read grids should be used with care if at all, and they should
  be treated as read-only.)
- Grid names retrieved using a
  @vdblink::io::File::NameIterator File::NameIterator@endlink now always
  uniquely identify grids; they no longer generate &lsquo;more than one grid
  named&nbsp;&ldquo;<I>x</I>&rdquo;&rsquo; warnings when there are multiple
  grids of the same name in a file (for files written starting with this
  version of the OpenVDB library).
- Fixed a bug in @vdblink::tree::Tree::ValueOffIter Tree::ValueOffIter@endlink
  that could cause
  @vdblink::tree::TreeValueIteratorBase::setMaxDepth() depth-bounded@endlink
  iterators to return incorrect values.
- Eliminated a recursive call in @vdblink::tree::TreeValueIteratorBase::next()
  TreeValueIteratorBase::next@endlink that could cause crashes on systems
  with a limited stack size.
- Fixed memory leaks in @vdblink::tree::RootNode::topologyDifference()
  RootNode::topologyDifference@endlink and
  @vdblink::tree::RootNode::topologyIntersection()
  RootNode::topologyIntersection@endlink.
- Fixed a memory leak in @vdblink::io::Queue io::Queue@endlink when the queue
  was full and a write task could not be added within the timeout interval.
- Fixed a potential division by zero crash in
  @vdblink::tools::compDiv() tools::compDiv@endlink with integer-valued grids.
- Fixed kernel normalization in the @vdblink::tools::Filter filter tool@endlink
  so that it is correct for integer-valued grids.
- Fixed a bug in @vdblink::tree::LeafBuffer::getValue()
  LeafNode::Buffer::getValue@endlink whereby Visual C++ would return
  a reference to a temporary.
  <I>[Contributed by SESI]</I>
- Fixed a bug in @vdblink::tools::ParticlesToLevelSet
  tools::ParticlesToLevelSet@endlink related to attribute transfer
  when leaf nodes are produced without active values.
- Added @vdblink::util::CpuTimer util::CpuTimer@endlink and removed
  the more simplistic @c unittest_util::CpuTimer from @c unittest/util.h.
- Eliminated the use of @c getopt for command-line argument parsing
  in @c vdb_test.
- @vdblink::initialize() openvdb::initialize@endlink now properly initializes
  <A HREF="http://log4cplus.sourceforge.net/">log4cplus</A> if it is enabled,
  eliminating &ldquo;No appenders could be found&rdquo; errors.
- Fixed a bug in the
  @vdblink::math::QuantizedUnitVec::pack() QuantizedUnitVec::pack@endlink
  method that caused quantization artifacts.
- Added convenience class @vdblink::tools::AlphaMask AlphaMask@endlink
- Added constructors and methods to both
  @vdblink::math::RandInt RandInt@endlink and
  @vdblink::math::Rand01 Rand01@endlink to set and reset the random seed value.
- Added convenience methods for
  @vdblink::math::Transform::indexToWorld(const BBoxd&) const transforming@endlink
  @vdblink::math::Transform::worldToIndex(const BBoxd&) const bounding@endlink
  @vdblink::math::Transform::worldToIndexCellCentered(const BBoxd&) const boxes@endlink
  to @vdblink::math::Transform math::Transform@endlink.
- @c vdb_view is now compatible with both GLFW&nbsp;2 and GLFW&nbsp;3.
- Made many small changes to address type conversion and other warnings
  reported by newer compilers like GCC&nbsp;4.8 and ICC&nbsp;14.
- Replaced the @c HALF_INCL_DIR and @c HALF_LIB_DIR Makefile variables
  with @c ILMBASE_INCL_DIR and @c ILMBASE_LIB_DIR and added @c ILMBASE_LIB,
  to match <A HREF="https://github.com/openexr/openexr">OpenEXR</A>&rsquo;s
  library organization.  <I>[Contributed by Double&nbsp;Negative]</I>
- Eliminated most local (function-scope) static variables, because
  Visual&nbsp;C++ doesn&rsquo;t guarantee thread-safe initialization
  of local statics.  <I>[Contributed by&nbsp;SESI]</I>
- Fixed a bug in @vdblink::readString() readString@endlink related
  to empty strings.
  <I>[Contributed by Fabio&nbsp;Piparo]</I>
- Fixed a bug in the @vdblink::tools::VolumeToMesh VolumeToMesh@endlink
  simplification scheme that was creating visual artifacts.

@par
API changes:
- The addition of a
  @vdblink::GridBase::readBuffers(std::istream&, const CoordBBox&)
  GridBase::readBuffers@endlink virtual function overload and the
  @vdblink::GridBase::clip() GridBase::clip@endlink
  @vdblink::GridBase::readNonresidentBuffers()
  GridBase::readNonresidentBuffers@endlink and
  @vdblink::tree::Tree::clipUnallocatedNodes() Tree::clipUnallocatedNodes@endlink
  virtual functions changes the grid ABI so that it is incompatible with
  earlier versions of the OpenVDB library (such as the ones in Houdini 12.5
  and&nbsp;13).  Define the macro @c OPENVDB_2_ABI_COMPATIBLE when compiling
  OpenVDB to disable these changes and preserve ABI compatibility.
- All @vdblink::tools::BaseShader shaders@endlink now have a template argument
  to specify the type of an optional material color grid, but the default type
  mimics the old, uniform color behavior.
- Removed a deprecated
  @vdblink::io::Stream::write() io::Stream::write@endlink overload.
- The point counts in
  @vdblink::tools::UniformPointScatter UniformPointScatter@endlink
  and @vdblink::tools::NonUniformPointScatter NonUniformPointScatter@endlink
  are now specified and returned as @vdblink::Index64 Index64@endlink.
- @vdblink::math::RandInt RandInt@endlink has an extra template argument
  to specify the integer type.
  The @vdblink::math::RandomInt RandomInt@endlink typedef is unchanged.
- @vdblink::io::readData() io::readData@endlink,
  @vdblink::io::HalfReader<false,T>::read() io::HalfReader::read@endlink
  and @vdblink::io::HalfWriter<false,T>::write() io::HalfWriter::write@endlink
  now take a @c uint32_t argument indicating the type of compression
  instead of a @c bool indicating whether compression is enabled.
- Removed @c io::Archive::isCompressionEnabled() and
  @c io::Archive::setCompressionEnabled() and renamed
  @c io::Archive::compressionFlags() and @c io::Archive::setCompressionFlags()
  to @vdblink::io::Archive::compression() io::Archive::compression@endlink and
  @vdblink::io::Archive::setCompression() io::Archive::setCompression@endlink.
- Internal and leaf node classes are now required to provide
  "PartialCreate" constructors that optionally bypass the allocation
  of voxel buffers.  Leaf node classes must now also provide
  @vdblink::tree::LeafNode::allocate() allocate@endlink and
  @vdblink::tree::LeafNode::isAllocated() isAllocated@endlink methods
  to manage the allocation of their buffers.
- Removed @c pruneInactive and @c pruneLevelSet methods from the
  @vdblink::tree::Tree Tree@endlink and various node classes.
  These methods have been replaced by the much faster pruning functions
  found in tools/Prune.h.
- Removed @c signedFloodFill methods from the @vdblink::Grid Grid@endlink,
  @vdblink::tree::Tree Tree@endlink and various node classes.
  These methods have been replaced by the much faster functions
  found in tools/SignedFloodFill.h.
- Removed @c Grid::setBackground() and @c Tree::setBackground() (use the
  faster @vdblink::tools::changeBackground() changeBackground@endlink tool
  instead), and removed the default argument from
  @vdblink::tree::RootNode::setBackground() RootNode::setBackground@endlink.

@par
Python:
- Added grid methods @c convertToPolygons() and @c convertToQuads(),
  which convert volumes to meshes, and @c createLevelSetFromPolygons(),
  which converts meshes to volumes.
  <A HREF="http://docs.scipy.org/doc/">NumPy</A> is required.

@par
Maya:
- Added an adaptive polygonal surface extraction node.

@par
Houdini:
- Added a new Resize Narrow Band SOP that can efficiently adjust the width
  of a level set&rsquo;s narrow band.  This allows, for example, for a
  level set to be created quickly from points or polygons with a very
  narrow band that is then quickly resized to a desired width.
- Fixed bugs in the Smooth Level Set and Reshape Level Set SOPs that
  caused them to ignore the selected discretization scheme.
- Added a Morph Level Set SOP.
- Added a From Points SOP to very quickly generate a level set
  from a point cloud, ignoring any radius attribute.
  <I>[DWA internal]</I>
- Added a Voxel Scale mode to the Resample SOP.
- Improved the performance and memory footprint of the From Particles SOP
  for large numbers (tens to hundreds of millions) of particles.
- The Scatter SOP now accepts fractional numbers of particles per voxel.
- Improved the performance of the Scatter SOP by more than an order
  of magnitude.
- The Clip SOP now has a toggle to choose explicitly between a mask grid
  or a bounding box as the clipping region.  As a consequence, the mask grid
  can now be unnamed.
- Added the OpenVDB library version number to the Extended Operator
  Information for all SOPs.
- SOPs are now linked with an rpath to the directory containing the
  OpenVDB library.
- Like the native Houdini file SOP, the Read SOP now allows missing frames
  to be reported either as errors or as warnings.
- The Read SOP now has an optional input for geometry, the bounding box
  of which can be used to clip grids as they are read.  For large grids,
  clipping while reading can result in significantly lower memory usage
  than clipping after reading.
- The From Polygons and Convert SOPs now default to using the polygon soup
  mesh representation, which uses less memory.


@htmlonly <a name="v2_3_0_changes"></a>@endhtmlonly
@par
<B>Version 2.3.0</B> - <I>April 23, 2014</I>
- Added @vdblink::tools::extractSparseTree() extractSparseTree@endlink,
  which selectively extracts and transforms data from a dense grid to
  produce a sparse tree, and @vdblink::tools::extractSparseTreeWithMask()
  extractSparseTreeWithMask@endlink, which copies data from the index-space
  intersection of a sparse tree and a dense input grid.
- Added copy constructors to the
  @vdblink::Grid::Grid(const Grid<OtherTreeType>&) Grid@endlink,
  @vdblink::tree::Tree::Tree(const Tree<OtherRootType>&) Tree@endlink,
  @vdblink::tree::RootNode::RootNode(const RootNode<OtherChildType>&)
  RootNode@endlink,
  @vdblink::tree::InternalNode::InternalNode(const InternalNode<OtherChildNodeType, Log2Dim>&)
  InternalNode@endlink and
  @vdblink::tree::LeafNode::LeafNode(const LeafNode<OtherValueType, Log2Dim>&) LeafNode@endlink
  classes, and an assignment operator overload to
  @vdblink::tree::RootNode::operator=(const RootNode<OtherChildType>&)
  RootNode@endlink, that allow the source and destination to have different
  value types.
- Modified @vdblink::tree::Tree::combine2() Tree::combine2@endlink to permit
  combination of trees with different value types.
- Added @vdblink::CanConvertType CanConvertType@endlink and
  @vdblink::tree::RootNode::SameConfiguration
  RootNode::SameConfiguration@endlink metafunctions, which perform compile-time
  tests for value type and tree type compatibility, and a
  @vdblink::tree::RootNode::hasCompatibleValueType()
  RootNode::hasCompatibleValueType@endlink method, which does runtime checking.
- Added optional support for logging using
  <A HREF="http://log4cplus.sourceforge.net/">log4cplus</A>.
  See logging.h and the @c INSTALL file for details.
- Added  @vdblink::tools::VolumeRayIntersector::hits()
  VolumeRayIntersector::hits@endlink, which returns all the hit segments
  along a ray.  This is generally more efficient than repeated calls to
  @vdblink::tools::VolumeRayIntersector::march()
  VolumeRayIntersector::march@endlink.
- Added member class @vdblink::math::Ray::TimeSpan Ray::TimeSpan@endlink
  and method @vdblink::math::Ray::valid() Ray::valid@endlink, and deprecated
  method @vdblink::math::Ray::test() Ray::test@endlink.
- Fixed a bug in @vdblink::math::VolumeHDDA VolumeHDDA@endlink that could
  cause rendering artifacts when a ray&rsquo;s start time was zero.
  <I>[Contributed&nbsp;by&nbsp;Mike&nbsp;Farnsworth]</I>
- Added a @vdblink::tools::compositeToDense() compositeToDense@endlink tool,
  which composites data from a sparse tree into a dense array, using a
  sparse alpha mask.  Over, Add, Sub, Min, Max, Mult, and Set are
  supported operations.
- Added a @vdblink::tools::transformDense() transformDense@endlink tool,
  which applies a functor to the value of each voxel of a dense grid
  within a given bounding box.
- Improved the performance of node iterators.

@par
API changes:
- Collected the digital differential analyzer code from math/Ray.h
  and tools/RayIntersector.h into a new header file, math/DDA.h.
- Rewrote @vdblink::math::VolumeHDDA VolumeHDDA@endlink and made several
  changes to its API.  (@vdblink::math::VolumeHDDA VolumeHDDA@endlink
  is used internally by @vdblink::tools::VolumeRayIntersector
  VolumeRayIntersector@endlink, whose API is unchanged.)
- @vdblink::tree::Tree::combine2() Tree::combine2@endlink,
  @vdblink::tree::RootNode::combine2() RootNode::combine2@endlink,
  @vdblink::tree::InternalNode::combine2() InternalNode::combine2@endlink,
  @vdblink::tree::LeafNode::combine2() LeafNode::combine2@endlink
  and @vdblink::CombineArgs CombineArgs@endlink all now require an additional
  template argument, which determines the type of the other tree.
- Assignment operators for
  @vdblink::tree::LeafManager::LeafRange::Iterator::operator=()
  LeafManager::LeafRange::Iterator@endlink,
  @vdblink::util::BaseMaskIterator::operator=() BaseMaskIterator@endlink,
  @vdblink::util::NodeMask::operator=() NodeMask@endlink and
  @vdblink::util::RootNodeMask::operator=() RootNodeMask@endlink
  now return references to the respective objects.
- Removed a number of methods that were deprecated in version&nbsp;2.0.0
  or earlier.

@par
Houdini:
- Added a Clip SOP, which does volumetric clipping.
- Added an Occlusion Mask SOP, which generates a mask of the voxels
  inside a camera frustum that are occluded by objects in an input grid.
- The Combine SOP now applies the optional signed flood fill only to
  level set grids, since that operation isn&rsquo;t meaningful for other grids.
- The Filter SOP now processes all grid types, not just scalar grids.


@htmlonly <a name="v2_2_0_changes"></a>@endhtmlonly
@par
<B>Version 2.2.0</B> - <I>February 20, 2014</I>
- Added a simple, multithreaded
  @vdblink::tools::VolumeRender volume renderer@endlink,
  and added volume rendering support to the @c vdb_render
  command-line renderer.
- Added an option to the
  @vdblink::tools::LevelSetRayIntersector LevelSetRayIntersector@endlink
  and to @c vdb_render to specify the isovalue of the level set.
- Added methods to the
  @vdblink::tools::LevelSetRayIntersector LevelSetRayIntersector@endlink
  to return the time of intersection along a world or index ray and to
  return the level set isovalue.
- Improved the performance of the
  @vdblink::tools::VolumeRayIntersector VolumeRayIntersector@endlink
  and added support for voxel dilation to account for interpolation kernels.
- Added a @ref sInterpolation "section" to the Cookbook on interpolation
  using @vdblink::tools::BoxSampler BoxSampler@endlink,
  @vdblink::tools::GridSampler GridSampler@endlink,
  @vdblink::tools::DualGridSampler DualGridSampler@endlink, et al.
- Added a @ref secGrid "section" to the Overview on grids and grid metadata.
- Modified @vdblink::tools::DualGridSampler DualGridSampler@endlink so
  it is more consistent with @vdblink::tools::GridSampler GridSampler@endlink.
- The @vdblink::tools::cpt() cpt@endlink, @vdblink::tools::curl() curl@endlink,
  @vdblink::tools::laplacian() laplacian@endlink,
  @vdblink::tools::meanCurvature() meanCurvature@endlink
  and @vdblink::tools::normalize() normalize@endlink tools now output grids
  with appropriate @vdblink::VecType vector types@endlink
  (covariant, contravariant, etc.).
- Added a @vdblink::tools::transformVectors() transformVectors@endlink tool,
  which applies an affine transformation to the voxel values of a
  vector-valued grid in accordance with the grid&rsquo;s
  @vdblink::VecType vector type@endlink and
  @vdblink::Grid::isInWorldSpace() world space/local space@endlink setting.
- Added a @vdblink::tools::compDiv() compDiv@endlink tool, which combines
  grids by dividing the values of corresponding voxels.
- Fixed a bug in the mean curvature computation that could produce NaNs
  in regions with constant values.
- Added a
  @vdblink::Grid::topologyDifference() Grid::topologyDifference@endlink method.
- Added @vdblink::math::Vec3::exp() exp@endlink and
  @vdblink::math::Vec3::sum() sum@endlink methods to
  @vdblink::math::Vec2 Vec2@endlink, @vdblink::math::Vec3 Vec3@endlink
  and @vdblink::math::Vec4 Vec4@endlink.
- Improved the @vdblink::tools::fillWithSpheres() fillWithSpheres@endlink
  tool for small volumes that are just a few voxels across.
- Improved the accuracy of the mesh to volume converter.
- Fixed a bug in the mesh to volume converter that caused incorrect sign
  classifications for narrow-band level sets.
- Fixed a bug in @vdblink::math::NonlinearFrustumMap::applyIJT()
  NonlinearFrustumMap::applyIJT@endlink that resulted in incorrect values
  when computing the gradient of a grid with a frustum transform.
- Fixed a file I/O bug whereby some <TT>.vdb</TT> files could not be read
  correctly if they contained grids with more than two distinct inactive
  values.
- Fixed an off-by-one bug in the numbering of unnamed grids in <TT>.vdb</TT>
  files.  The first unnamed grid in a file is now retrieved using the name
  &ldquo;<TT>[0]</TT>&rdquo;, instead of &ldquo;<TT>[1]</TT>&rdquo;.
- Fixed a build issue reported by Clang&nbsp;3.2 in tools/GridOperators.h.
- Fixed a memory leak in @vdblink::tools::Film Film@endlink.
- Added library and file format version number constants to the Python module.
- Improved convergence in the
  @vdblink::tools::VolumeRender volume renderer@endlink.
  <I>[Contributed by Jerry Tessendorf and Mark Matthews]</I>
- Made various changes for compatibility with Houdini&nbsp;13 and with
  C++11 compilers.
  <I>[Contributed&nbsp;by&nbsp;SESI]</I>

@par
API changes:
- @vdblink::tools::VolumeRayIntersector::march()
  VolumeRayIntersector::march@endlink no longer returns an @c int
  to distinguish tile vs. voxel hits.  Instead, it now returns @c false
  if no intersection is detected and @c true otherwise.  Also, @e t0 and
  @e t1 might now correspond to the first and last hits of multiple adjacent
  leaf nodes and/or active tiles.
- @vdblink::tools::DualGridSampler DualGridSampler@endlink is no longer
  templated on the target grid type, and the value accessor is now passed
  as an argument.
- The <TT>.vdb</TT> file format has changed slightly.  Tools built with older
  versions of OpenVDB should be recompiled to ensure that they can read files
  in the new format.

@par
Houdini:
- Added topology union, intersection and difference operations to
  the Combine SOP.  These operations combine the active voxel topologies
  of grids that may have different value types.
- Added a Divide operation to the Combine SOP.
- Added support for boolean grids to the Combine, Resample, Scatter, Prune
  and Visualize SOPs.
- The Fill SOP now accepts a vector as the fill value, and it allows
  the fill region bounds to be specified either in index space (as before),
  in world space, or using the bounds of geometry connected to an optional
  new reference input.
- Added a toggle to the Offset Level Set SOP to specify the offset in
  either world or voxel units.
- Added a toggle to the Transform and Resample SOPs to apply the transform
  to the voxel values of vector-valued grids, in accordance with those
  grids&rsquo; @vdblink::VecType vector types@endlink and
  @vdblink::Grid::isInWorldSpace() world space/local space@endlink settings.
- Added a Vector Type menu to the Vector Merge SOP.
- Removed masking options from the Renormalize SOP (since masking is
  not supported yet).
- Reimplemented the Vector Merge SOP for better performance and
  interruptibility and to fix a bug in the handling of tile values.


@htmlonly <a name="v2_1_0_changes"></a>@endhtmlonly
@par
<B>Version 2.1.0</B> - <I>December 12, 2013</I>
- Added a small number of Maya nodes, primarily for conversion of geometry
  to and from OpenVDB volumes and for visualization of volumes.
- Added an initial implementation of
  @vdblink::tools::LevelSetMorphing level set morphing@endlink
  (with improvements to follow soon).
- Added @vdblink::tools::LevelSetMeasure tools::LevelSetMeasure@endlink,
  which efficiently computes the surface area, volume and average
  mean-curvature of narrow-band level sets, in both world and voxel units.
  Those quantities are now exposed as intrinsic attributes on the Houdini
  VDB primitive and can be queried using the native Measure SOP.
- @vdblink::tools::Dense tools::Dense@endlink now supports the XYZ memory
  layout used by Houdini and Maya in addition to the ZYX layout used in
  OpenVDB trees.
- Improved the performance of masking in the
  @vdblink::tools::LevelSetFilter level set filter@endlink tool and
  added inversion and scaling of the mask input, so that any scalar-valued
  volume can be used as a mask, not just volumes with a [0,&nbsp;1] range.
- Added optional masking to the non-level-set filters, to the grid
  operators (CPT, curl, divergence, gradient, Laplacian, mean curvature,
  magnitude, and normalize) and to the Analysis and Filter SOPs.
- Added more narrow band controls to the Rebuild Level Set SOP.
- Improved the accuracy of the
  @vdblink::tools::levelSetRebuild() level set rebuild@endlink tool.
- Added @vdblink::tools::activate() tools::activate@endlink and
  @vdblink::tools::deactivate() tools::deactivate@endlink, which set the
  active states of tiles and voxels whose values are equal to or approximately
  equal to a given value, and added a Deactivate Background Voxels toggle
  to the Combine SOP.
- Added @vdblink::math::BBox::applyMap() BBox::applyMap@endlink and
  @vdblink::math::BBox::applyInverseMap() BBox::applyInverseMap@endlink,
  which allow for transformation of axis-aligned bounding boxes.
- Added a @vdblink::tools::PositionShader position shader@endlink to the
  level set ray-tracer (primarily for debugging purposes).
- Added an @vdblink::io::Queue io::Queue@endlink class that manages a
  concurrent queue for asynchronous serialization of grids to files or streams.
- Fixed a bug in @vdblink::io::Archive io::Archive@endlink whereby writing
  unnamed, instanced grids (i.e., grids sharing a tree) to a file rendered
  the file unreadable.
- Fixed a bug in the @vdblink::tools::VolumeToMesh volume to mesh@endlink
  converter that caused it to generate invalid polygons when the zero crossing
  lay between active and inactive regions.
- Fixed a bug in the @vdblink::tools::UniformPointScatter point scatter@endlink
  tool (and the Scatter SOP) whereby the last voxel always remained empty.
- Fixed a bug in the Read SOP that caused grids with the same name
  to be renamed with a numeric suffix (e.g., &ldquo;grid[1]&rdquo;
  &ldquo;grid[2]&rdquo;, etc.).
- Fixed some unit test failures on 64-bit Itanium machines.

@par
API changes:
- The @vdblink::tools::Filter Filter@endlink tool is now templated on a
  mask grid, and threading is controlled using a grain size, for consistency
  with most of the other level set tools.
- The @vdblink::tools::LevelSetFilter LevelSetFilter@endlink tool is now
  templated on a mask grid.
- All shaders now take a ray direction instead of a ray.


@htmlonly <a name="v2_0_0_changes"></a>@endhtmlonly
@par
<B>Version 2.0.0</B> - <I>October 31, 2013</I>
- Added a @ref python "Python module" with functions for basic manipulation
  of grids (but no tools, yet).
- Added ray intersector tools for efficient, hierarchical intersection
  of rays with @vdblink::tools::LevelSetRayIntersector level-set@endlink
  and @vdblink::tools::VolumeRayIntersector generic@endlink volumes.
- Added a @vdblink::math::Ray Ray@endlink class and a hierarchical
  @vdblink::math::DDA Digital Differential Analyzer@endlink for fast
  ray traversal.
- Added a fully multi-threaded @vdblink::tools::LevelSetRayTracer
  level set ray tracer@endlink and
  @vdblink::tools::PerspectiveCamera camera@endlink
  @vdblink::tools::OrthographicCamera classes@endlink
  that mimic Houdini&rsquo;s cameras.
- Added a simple, command-line renderer (currently for level sets only).
- Implemented a new meshing scheme that produces topologically robust
  two-manifold meshes and is twice as fast as the previous scheme.
- Implemented a new, topologically robust (producing two-manifold meshes)
  level-set-based seamless fracture scheme.  The new scheme eliminates
  visible scarring seen in the previous implementation by subdividing
  internal, nonplanar quads near fracture seams.  In addition,
  fracture seam points are now tagged, allowing them to be used
  to drive pre-fracture dynamics such as local surface buckling.
- Improved the performance of @vdblink::tree::Tree::evalActiveVoxelBoundingBox()
  Tree::evalActiveVoxelBoundingBox@endlink and
  @vdblink::tree::Tree::activeVoxelCount() Tree::activeVoxelCount@endlink,
  and significantly improved the performance of
  @vdblink::tree::Tree::evalLeafBoundingBox() Tree::evalLeafBoundingBox@endlink
  (by about&nbsp;30x).
- Added a tool (and a Houdini SOP) that fills a volume with
  adaptively-sized overlapping or non-overlapping spheres.
- Added a Ray SOP that can be used to perform geometry projections
  using level-set ray intersections or closest-point queries.
- Added a @vdblink::tools::ClosestSurfacePoint tool@endlink that performs
  accelerated closest surface point queries from arbitrary points in
  world space to narrow-band level sets.
- Increased the speed of masked level set filtering by 20% for
  the most common cases.
- Added @vdblink::math::BoxStencil math::BoxStencil@endlink, with support
  for trilinear interpolation and gradient computation.
- Added @vdblink::tree::Tree::topologyIntersection()
  Tree::topologyIntersection@endlink, which intersects a tree&rsquo;s active
  values with those of another tree, and
  @vdblink::tree::Tree::topologyDifference() Tree::topologyDifference@endlink,
  which performs topological subtraction of one tree&rsquo;s active values
  from another&rsquo;s.  In both cases, the <TT>ValueType</TT>s of the two
  trees need not be the same.
- Added @vdblink::tree::Tree::activeTileCount() Tree::activeTileCount@endlink,
  which returns the number of active tiles in a tree.
- Added @vdblink::math::MinIndex() math::MinIndex@endlink and
  @vdblink::math::MaxIndex() math::MaxIndex@endlink, which find the minimum
  and maximum components of a vector without any branching.
- Added @vdblink::math::BBox::minExtent() BBox::minExtent@endlink,
  which returns a bounding box&rsquo;s shortest axis.
- The default @vdblink::math::BBox BBox@endlink constructor now
  generates an invalid bounding box rather than an empty bounding box
  positioned at the origin.  The new behavior is consistent with
  @vdblink::math::CoordBBox CoordBBox@endlink.
  <I>[Thanks to Rick Hankins for suggesting this fix.]</I>
- Added @vdblink::math::CoordBBox::reset() CoordBBox::reset@endlink,
  which resets a bounding box to its initial, invalid state.
- Fixed a bug in the default @vdblink::math::ScaleMap ScaleMap@endlink
  constructor that left some data used in the inverse uninitialized.
- Added @vdblink::math::MapBase::applyJT MapBase::applyJT@endlink, which
  applies the Jacobian transpose to a vector (the Jacobian transpose takes
  a range-space vector to a domain-space vector, e.g., world to index),
  and added @vdblink::math::MapBase::inverseMap() MapBase::inverseMap@endlink,
  which returns a new map representing the inverse of the original map
  (except for @vdblink::math::NonlinearFrustumMap NonlinearFrustumMap@endlink,
  which does not currently have a defined inverse map).
  <br>@b Note: Houdini 12.5 uses an earlier version of OpenVDB, and maps
  created with that version lack virtual table entries for these
  new methods, so do not call these methods from Houdini&nbsp;12.5.
- Reimplemented @vdblink::math::RandomInt math::RandomInt@endlink using
  Boost.Random instead of @c rand() (which is not thread-safe), and deprecated
  @c math::randUniform() and added
  @vdblink::math::Random01 math::Random01@endlink to replace it.
- Modified @vdblink::tools::copyFromDense() tools::copyFromDense@endlink
  and @vdblink::tools::copyToDense() tools::copyToDense@endlink to allow
  for implicit type conversion (e.g., between a
  @vdblink::tools::Dense Dense&lt;Int32&gt;@endlink and a
  @vdblink::FloatTree FloatTree@endlink) and fixed several bugs
  in @vdblink::tools::CopyFromDense tools::CopyFromDense@endlink.
- Fixed bugs in @vdblink::math::Stats math::Stats@endlink and
  @vdblink::math::Histogram math::Histogram@endlink that could produce
  <TT>NaN</TT>s or other incorrect behavior if certain methods were called
  on populations of size zero.
- Renamed <TT>struct tolerance</TT> to
  @vdblink::math::Tolerance math::Tolerance@endlink
  and @c negative to @vdblink::math::negative() math::negative@endlink
  and removed @c math::toleranceValue().
- Implemented a closest point on line segment algorithm,
  @vdblink::math::closestPointOnSegmentToPoint()
  math::closestPointOnSegmentToPoint@endlink.
- Fixed meshing issues relating to masking and automatic partitioning.
- @vdblink::Grid::merge() Grid::merge@endlink and
  @vdblink::tree::Tree::merge() Tree::merge@endlink now accept an optional
  @vdblink::MergePolicy MergePolicy@endlink argument that specifies one of
  three new merging schemes.  (The old merging scheme, which is no longer
  available, used logic for each tree level that was inconsistent with
  the other levels and that could result in active tiles being replaced
  with nodes having only inactive values.)
- Renamed @c LeafNode::coord2offset(), @c LeafNode::offset2coord() and
  @c LeafNode::offset2globalCoord() to
  @vdblink::tree::LeafNode::coordToOffset() coordToOffset@endlink,
  @vdblink::tree::LeafNode::offsetToLocalCoord() offsetToLocalCoord@endlink,
  and @vdblink::tree::LeafNode::offsetToGlobalCoord()
  offsetToGlobalCoord@endlink, respectively, and likewise for
  @vdblink::tree::InternalNode::offsetToGlobalCoord() InternalNode@endlink.
  <I>[Thanks to Rick Hankins for suggesting this change.]</I>
- Replaced @vdblink::tree::Tree Tree@endlink methods @c setValueOnMin,
  @c setValueOnMax and @c setValueOnSum with
  @vdblink::tools::setValueOnMin() tools::setValueOnMin@endlink,
  @vdblink::tools::setValueOnMax() tools::setValueOnMax@endlink and
  @vdblink::tools::setValueOnSum() tools::setValueOnSum@endlink
  (and a new @vdblink::tools::setValueOnMult() tools::setValueOnMult@endlink)
  and added @vdblink::tree::Tree::modifyValue() Tree::modifyValue@endlink
  and @vdblink::tree::Tree::modifyValueAndActiveState()
  Tree::modifyValueAndActiveState@endlink, which modify voxel values
  in-place via user-supplied functors.  Similarly, replaced
  @c ValueAccessor::setValueOnSum() with
  @vdblink::tree::ValueAccessor::modifyValue()
  ValueAccessor::modifyValue@endlink
  and @vdblink::tree::ValueAccessor::modifyValueAndActiveState()
  ValueAccessor::modifyValueAndActiveState@endlink, and added a
  @vdblink::tree::TreeValueIteratorBase::modifyValue() modifyValue@endlink
  method to all value iterators.
- Removed @c LeafNode::addValue and @c LeafNode::scaleValue.
- Added convenience classes @vdblink::tree::Tree3 tree::Tree3@endlink and
  @vdblink::tree::Tree5 tree::Tree5@endlink for custom tree configurations.
- Added an option to the From Particles SOP to generate an alpha mask,
  which can be used to constrain level set filtering so as to preserve
  surface details.
- The mesh to volume converter now handles point-degenerate polygons.
- Fixed a bug in the Level Set Smooth, Level Set Renormalize and
  Level Set Offset SOPs that caused the group name to be ignored.
- Fixed various OS X and Windows build issues.
  <I>[Contributions from SESI and DD]</I>


@htmlonly <a name="v1_2_0_changes"></a>@endhtmlonly
@par
<B>Version 1.2.0</B> - <I>June 28 2013</I>
- @vdblink::tools::LevelSetFilter Level set filters@endlink now accept
  an optional alpha mask grid.
- Implemented sharp feature extraction for level set surfacing.
  This enhances the quality of the output mesh and reduces aliasing
  artifacts.
- Added masking options to the meshing tools, as well as a spatial
  multiplier for the adaptivity threshold, automatic partitioning,
  and the ability to preserve edges and corners when mesh adaptivity
  is applied.
- The mesh to volume attribute transfer scheme now takes surface
  orientation into account, which improves accuracy in proximity to
  edges and corners.
- Added a @vdblink::tree::LeafManager::foreach() foreach@endlink method
  to @vdblink::tree::LeafManager tree::LeafManager@endlink that, like
  @vdblink::tools::foreach() tools::foreach@endlink, applies a user-supplied
  functor to each leaf node in parallel.
- Rewrote the particle to level set converter, simplifying the API,
  improving performance (especially when particles have a fixed radius),
  adding the capability to transfer arbitrary point attributes,
  and fixing a velocity trail bug.
- Added utility methods @vdblink::math::Sign() Sign@endlink,
  @vdblink::math::SignChange() SignChange@endlink,
  @vdblink::math::isApproxZero() isApproxZero@endlink,
  @vdblink::math::Cbrt() Cbrt@endlink and
  @vdblink::math::ZeroCrossing() ZeroCrossing@endlink to math/Math.h.
- Added a @vdblink::tree::ValueAccessor3::probeNode() probeNode@endlink method
  to the value accessor and to tree nodes that returns a pointer to the node
  that contains a given voxel.
- Deprecated @c LeafNode::addValue and @c LeafNode::scaleValue.
- Doubled the speed of the mesh to volume converter (which also improves
  the performance of the fracture and level set rebuild tools) and
  improved its inside/outside voxel classification near edges and corners.
- @vdblink::tools::GridSampler GridSampler@endlink now accepts either a grid,
  a tree or a value accessor, and it offers faster index-based access methods
  and much better performance in cases where many instances are allocated.
- Extended @vdblink::tools::Dense tools::Dense@endlink to make it more
  compatible with existing tools.
- Fixed a crash in @vdblink::io::Archive io::Archive@endlink whenever
  the library was unloaded from memory and then reloaded.
  <I>[Contributed by Ollie Harding]</I>
- Fixed a bug in @c GU_PrimVDB::buildFromPrimVolume(), seen during the
  conversion from Houdini volumes to OpenVDB grids, that could cause
  signed flood fill to be applied to non-level set grids, resulting in
  active tiles with incorrect values.
- Added a Prune SOP with several pruning schemes.


@htmlonly <a name="v1_1_1_changes"></a>@endhtmlonly
@par
<B>Version 1.1.1</B> - <I>May 10 2013</I>
- Added a simple @vdblink::tools::Dense dense grid class@endlink and tools
  to copy data from dense voxel arrays into OpenVDB grids and vice-versa.
- Starting with Houdini 12.5.396, plugins built with this version
  of OpenVDB can coexist with native Houdini OpenVDB nodes.
- The level set fracture tool now smooths seam line edges during
  mesh extraction, eliminating staircase artifacts.
- Significantly improved the performance of the
  @vdblink::util::leafTopologyIntersection()
  leafTopologyIntersection@endlink and
  @vdblink::util::leafTopologyDifference() leafTopologyDifference@endlink
  utilities and added a @vdblink::tree::LeafNode::topologyDifference()
  LeafNode::topologyDifference@endlink method.
- Added convenience functions that provide simplified interfaces
  to the @vdblink::tools::meshToLevelSet() mesh to volume@endlink
  and @vdblink::tools::volumeToMesh() volume to mesh@endlink converters.
- Added a @vdblink::tools::accumulate() tools::accumulate@endlink function
  that is similar to @vdblink::tools::foreach() tools::foreach@endlink
  but can be used to accumulate the results of computations over the values
  of a grid.
- Added @vdblink::tools::statistics() tools::statistics@endlink,
  @vdblink::tools::opStatistics() tools::opStatistics@endlink and
  @vdblink::tools::histogram() tools::histogram@endlink, which efficiently
  compute statistics (mean, variance, etc.) and histograms of grid values
  (using @vdblink::math::Stats math::Stats@endlink and
  @vdblink::math::Histogram math::Histogram@endlink).
- Modified @vdblink::math::CoordBBox CoordBBox@endlink to adhere to
  TBB&rsquo;s splittable type requirements, so that, for example,
  a @c CoordBBox can be used as a blocked iteration range.
- Added @vdblink::tree::Tree::addTile() Tree::addTile@endlink,
  @vdblink::tree::Tree::addLeaf() Tree::addLeaf@endlink and
  @vdblink::tree::Tree::stealNode() Tree::stealNode@endlink, for fine
  control over tree construction.
- Addressed a numerical stability issue when performing Gaussian
  filtering of level set grids.
- Changed the return type of @vdblink::math::CoordBBox::volume()
  CoordBBox::volume@endlink to reduce the risk of overflow.
- When the input mesh is self-intersecting, the mesh to volume converter
  now produces a level set with a monotonic gradient field.
- Fixed a threading bug in the mesh to volume converter that caused it
  to produce different results for the same input.
- Fixed a bug in the particle to level set converter that prevented
  particles with zero velocity from being rasterized in Trail mode.
- Added an optional input to the Create SOP into which to merge
  newly-created grids.
- Fixed a bug in the Resample SOP that caused it to produce incorrect
  narrow-band widths when resampling level set grids.
- Fixed a bug in the To Polygons SOP that caused intermittent crashes
  when the optional reference input was connected.
- Fixed a bug in the Advect Level Set SOP that caused a crash
  when the velocity input was connected but empty.
- The Scatter and Sample Point SOPs now warn instead of erroring
  when given empty grids.
- Fixed a crash in @c vdb_view when stepping through multiple grids
  after changing render modes.
- @c vdb_view can now render fog volumes and vector fields, and it now
  features interactively adjustable clipping planes that enable
  one to view the interior of a volume.


@htmlonly <a name="v1_1_0_changes"></a>@endhtmlonly
@par
<B>Version 1.1.0</B> - <I>April 4 2013</I>
- The @vdblink::tools::resampleToMatch() resampleToMatch@endlink tool,
  the Resample SOP and the Combine SOP now use level set rebuild to correctly
  and safely resample level sets.  Previously, scaling a level set would
  invalidate the signed distance field, leading to holes and other artifacts.
- Added a mask-based topological
  @vdblink::tools::erodeVoxels erosion tool@endlink, and rewrote and
  simplified the @vdblink::tools::dilateVoxels dilation tool@endlink.
- The @vdblink::tools::LevelSetAdvection LevelSetAdvection@endlink tool
  can now advect forward or backward in time.
- Tree::pruneLevelSet() now replaces each pruned node with a tile having
  the inside or outside
  background value, instead of arbitrarily selecting one of the node&rsquo;s
  tile or voxel values.
- When a grid is saved to a file with
  @vdblink::Grid::saveFloatAsHalf() saveFloatAsHalf@endlink set to @c true,
  the grid&rsquo;s background value is now also quantized to 16 bits.
  (Not quantizing the background value caused a mismatch with the values
  of background tiles.)
- As with @vdblink::tools::foreach() tools::foreach@endlink, it is now
  possible to specify whether functors passed to
  @vdblink::tools::transformValues() tools::transformValues@endlink
  should be shared across threads.
- @vdblink::tree::LeafManager tree::LeafManager@endlink can now be
  instantiated with a @const tree, although buffer swapping with @const trees
  is disabled.
- Added a @vdblink::Grid::signedFloodFill() Grid::signedFloodFill@endlink
  overload that allows one to specify inside and outside values.
- Fixed a bug in Grid::setBackground() so that now only the values of
  inactive voxels change.
- Fixed @vdblink::Grid::topologyUnion() Grid::topologyUnion@endlink so that
  it actually unions tree topology, instead of just the active states
  of tiles and voxels.  The previous behavior broke multithreaded code
  that relied on input and output grids having compatible tree topology.
- @vdblink::math::Transform math::Transform@endlink now includes an
  @vdblink::math::Transform::isIdentity() isIdentity@endlink predicate
  and methods to @vdblink::math::Transform::preMult(const Mat4d&) pre-@endlink
  and @vdblink::math::Transform::postMult(const Mat4d&) postmultiply@endlink
  by a matrix.
- Modified the @link NodeMasks.h node mask@endlink classes to permit
  octree-like tree configurations (i.e., with a branching factor of two)
  and to use 64-bit operations instead of 32-bit operations.
- Implemented a new, more efficient
  @vdblink::math::closestPointOnTriangleToPoint() closest point
  on triangle@endlink algorithm.
- Implemented a new vertex normal scheme in the volume to mesh
  converter, and resolved some overlapping polygon issues.
- The volume to mesh converter now meshes not just active voxels
  but also active tiles.
- Fixed a bug in the mesh to volume converter that caused unsigned
  distance field conversion to produce empty grids.
- Fixed a bug in the level set fracture tool whereby the cutter overlap
  toggle was ignored.
- Fixed an infinite loop bug in @c vdb_view.
- Updated @c vdb_view to use the faster and less memory-intensive
  OpenVDB volume to mesh converter instead of marching cubes,
  and rewrote the shader to be OpenGL 3.2 and GLSL 1.2 compatible.
- Given multiple input files or a file containing multiple grids,
  @c vdb_view now displays one grid at a time.  The left and right
  arrow keys cycle between grids.
- The To Polygons SOP now has an option to associate the input grid&rsquo;s
  name with each output polygon.


@htmlonly <a name="v1_0_0_changes"></a>@endhtmlonly
@par
<B>Version 1.0.0</B> - <I>March 14 2013</I>
- @vdblink::tools::levelSetRebuild() tools::levelSetRebuild@endlink
  now throws an exception when given a non-scalar or non-floating-point grid.
- The tools in tools/GridOperators.h are now interruptible, as is
  the Analysis SOP.
- Added a
  @vdblink::tree::LeafManager::LeafRange::Iterator leaf node iterator@endlink
  and a TBB-compatible
  @vdblink::tree::LeafManager::LeafRange range class@endlink
  to the LeafManager.
- Modified the @vdblink::tools::VolumeToMesh VolumeToMesh@endlink tool
  to handle surface topology issues around fracture seam lines.
- Modified the Makefile to allow @c vdb_view to compile on OS X systems
  (provided that GLFW is available).
- Fixed a bug in the Create SOP that resulted in "invalid parameter name"
  warnings.
- The Combine SOP now optionally resamples the A grid into the B grid&rsquo;s
  index space (or vice-versa) if the A and B transforms differ.
- The Vector Split and Vector Merge SOPs now skip inactive voxels
  by default, but they can optionally be made to include inactive voxels,
  as they did before.
- The @vdblink::tools::LevelSetFracture LevelSetFracture@endlink tool now
  supports custom rotations for each cutter instance, and the Fracture SOP
  now uses quaternions to generate uniformly-distributed random rotations.


@htmlonly <a name="v0_104_0_changes"></a>@endhtmlonly
@par
<B>Version 0.104.0</B> - <I>February 15 2013</I>
- Added a @vdblink::tools::levelSetRebuild() tool@endlink and a SOP
  to rebuild a level set from any scalar volume.
- @c .vdb files are now saved using a mask-based compression scheme
  that is an order of magnitude faster than ZLIB and produces comparable
  file sizes for level set and fog volume grids.  (ZLIB compression
  is still enabled by default for other classes of grids).
- The @vdblink::tools::Filter Filter@endlink and
  @vdblink::tools::LevelSetFilter LevelSetFilter@endlink tools now
  include a Gaussian filter, and mean (box) filtering is now 10-50x faster.
- The isosurface @vdblink::tools::VolumeToMesh meshing tool@endlink
  is now more robust (to level sets with one voxel wide narrow bands,
  for example).
- Mesh to volume conversion is on average 1.5x faster and up to 5.5x
  faster for high-resolution meshes where the polygon/voxel size ratio
  is small.
- Added @vdblink::createLevelSet() createLevelSet@endlink and
  @vdblink::createLevelSetSphere() createLevelSetSphere@endlink
  factory functions for level set grids.
- @vdblink::tree::ValueAccessor tree::ValueAccessor@endlink is now faster
  for trees of height 2, 3 and 4 (the latter is the default), and it now
  allows one to specify, via a template argument, the number of node levels
  to be cached, which can also improve performance in special cases.
- Added a toggle to @vdblink::tools::foreach() tools::foreach@endlink
  to specify whether or not the functor should be shared across threads.
- Added @vdblink::Mat4SMetadata Mat4s@endlink and
  @vdblink::Mat4DMetadata Mat4d@endlink metadata types.
- Added explicit pre- and postmultiplication methods to the @c Transform,
  @c Map and @c Mat4 classes and deprecated the old accumulation methods.
- Modified @vdblink::math::NonlinearFrustumMap NonlinearFrustumMap@endlink
  to be more compatible with Houdini&rsquo;s frustum transform.
- Fixed a @vdblink::tools::GridTransformer GridTransformer@endlink bug
  that caused it to translate the output grid incorrectly in some cases.
- Fixed a bug in the tree-level
  @vdblink::tree::LeafIteratorBase LeafIterator@endlink that resulted in
  intermittent crashes in
  @vdblink::tools::dilateVoxels() tools::dilateVoxels@endlink.
- The @c Hermite data type and Hermite grids are no longer supported.
- Added tools/GridOperators.h, which includes new, cleaner implementations
  of the @vdblink::tools::cpt() closest point transform@endlink,
  @vdblink::tools::curl() curl@endlink,
  @vdblink::tools::divergence() divergence@endlink,
  @vdblink::tools::gradient() gradient@endlink,
  @vdblink::tools::laplacian() Laplacian@endlink,
  @vdblink::tools::magnitude() magnitude@endlink,
  @vdblink::tools::meanCurvature() mean curvature@endlink and
  @vdblink::tools::normalize() normalize@endlink tools.
- Interrupt support has been improved in several tools, including
  @vdblink::tools::ParticlesToLevelSet tools::ParticlesToLevelSet@endlink.
- Simplified the API of the @vdblink::math::BaseStencil Stencil@endlink class
  and added an @vdblink::math::BaseStencil::intersects() intersects@endlink
  method to test for intersection with a specified isovalue.
- Renamed @c voxelDimensions to @c voxelSize in transform classes
  and elsewhere.
- Deprecated @c houdini_utils::ParmFactory::setChoiceList in favor of
  @c houdini_utils::ParmFactory::setChoiceListItems, which requires
  a list of <I>token, label</I> string pairs.
- Made various changes for Visual C++ compatibility.
  <I>[Contributed by SESI]</I>
- Fixed a bug in @c houdini_utils::getNodeChain() that caused the
  Offset Level Set, Smooth Level Set and Renormalize Level Set SOPs
  to ignore frame changes.
  <I>[Contributed by SESI]</I>
- The From Particles SOP now provides the option to write into
  an existing grid.
- Added a SOP to edit grid metadata.
- The Fracture SOP now supports multiple cutter objects.
- Added a To Polygons SOP that complements the Fracture SOP and allows
  for elimination of seam lines, generation of correct vertex normals
  and grouping of polygons when surfacing fracture fragments, using
  the original level set or mesh as a reference.


@htmlonly <a name="v0_103_1_changes"></a>@endhtmlonly
@par
<B>Version 0.103.1</B> - <I>January 15 2013</I>
- @vdblink::tree::ValueAccessor tree::ValueAccessor@endlink read operations
  are now faster for four-level trees.
  (Preliminary benchmark tests suggest a 30-40% improvement.)
- For vector-valued grids, @vdblink::tools::compMin() tools::compMin@endlink
  and @vdblink::tools::compMax() tools::compMax@endlink now compare
  vector magnitudes instead of individual components.
- Migrated grid sampling code to a new file, Interpolation.h,
  and deprecated old files and classes.
- Added a level-set @vdblink::tools::LevelSetFracture fracture tool@endlink
  and a Fracture SOP.
- Added @vdblink::tools::sdfInteriorMask() tools::sdfInteriorMask@endlink,
  which creates a mask of the interior region of a level set grid.
- Fixed a bug in the mesh to volume converter that produced unexpected
  nonzero values for voxels at the intersection of two polygons,
  and another bug that produced narrow-band widths that didn&rsquo;t respect
  the background value when the half-band width was less than three voxels.
- @c houdini_utils::ParmFactory can now correctly generate ramp multi-parms.
- Made various changes for Visual C++ compatibility.
  <I>[Contributed by SESI]</I>
- The Convert SOP can now convert between signed distance fields and
  fog volumes and from volumes to meshes.
  <I>[Contributed by SESI]</I>
- For level sets, the From Mesh and From Particles SOPs now match
  the reference grid&rsquo;s narrow-band width.
- The Scatter SOP can now optionally scatter points in the interior
  of a level set.


@htmlonly <a name="v0_103_0_changes"></a>@endhtmlonly
@par
<B>Version 0.103.0</B> - <I>December 21 2012</I>
- The mesh to volume converter is now 60% faster at generating
  level sets with wide bands, and the From Mesh SOP is now interruptible.
- Fixed a threading bug in the recently-added
  @vdblink::tools::compReplace() compReplace@endlink tool
  that caused it to produce incorrect output.
- Added a @vdblink::tree::Tree::probeConstLeaf() probeConstLeaf@endlink
  method to the @vdblink::tree::Tree::probeConstLeaf() Tree@endlink,
  @vdblink::tree::ValueAccessor::probeConstLeaf() ValueAccessor@endlink
  and @vdblink::tree::RootNode::probeConstLeaf() node@endlink classes.
- The Houdini VDB primitive doesn&rsquo;t create a @c name attribute
  unnecessarily (i.e., if its grid&rsquo;s name is empty), but it now
  correctly allows the name to be changed to the empty string.
- Fixed a crash in the Vector Merge SOP when fewer than three grids
  were merged.
- The From Particles SOP now features a "maximum half-width" parameter
  to help avoid runaway computations.


@htmlonly <a name="v0_102_0_changes"></a>@endhtmlonly
@par
<B>Version 0.102.0</B> - <I>December 13 2012</I>
- Added @vdblink::tools::compReplace() tools::compReplace@endlink,
  which copies the active values of one grid into another, and added
  a "Replace A With Active B" mode to the Combine SOP.
- @vdblink::Grid::signedFloodFill() Grid::signedFloodFill@endlink
  no longer enters an infinite loop when filling an empty grid.
- Fixed a bug in the particle to level set converter that sometimes
  produced level sets with holes, and fixed a bug in the SOP that
  could result in random output.
- Fixed an issue in the frustum preview feature of the Create SOP
  whereby rendering very large frustums could cause high CPU usage.
- Added streamline support to the constrained advection scheme
  in the Advect Points SOP.
- Added an Advect Level Set SOP.


@htmlonly <a name="v0_101_1_changes"></a>@endhtmlonly
@par
<B>Version 0.101.1</B> - <I>December 11 2012</I> (DWA internal release)
- Partially reverted the Houdini VDB primitive&rsquo;s grid accessor methods
  to their pre-0.98.0 behavior.  A primitive&rsquo;s grid can once again
  be accessed by shared pointer, but now also by reference.
  Accessor methods for grid metadata have also been added, and the
  primitive now ensures that metadata and transforms are never shared.
- Fixed an intermittent crash in the From Particles SOP.


@htmlonly <a name="v0_101_0_changes"></a>@endhtmlonly
@par
<B>Version 0.101.0</B> - <I>December 6 2012</I> (DWA internal release)
- Partially reverted the @vdblink::Grid Grid@endlink&rsquo;s
  @vdblink::Grid::tree() tree@endlink and
  @vdblink::Grid::transform() transform@endlink accessor methods
  to their pre-0.98.0 behavior, eliminating copy-on-write but
  preserving their return-by-reference semantics.  These methods
  are now supplemented with a suite of
  @vdblink::Grid::treePtr() shared@endlink
  @vdblink::Grid::baseTreePtr() pointer@endlink
  @vdblink::Grid::transformPtr() accessors@endlink.
- Restructured the @vdblink::tools::meshToVolume
  mesh to volume converter@endlink for a 40% speedup
  and to be more robust to non-manifold geometry, to better preserve
  sharp features, to support arbitrary tree configurations and
  to respect narrow-band limits.
- Added a @c getNodeBoundingBox method to
  @vdblink::tree::RootNode::getNodeBoundingBox() RootNode@endlink,
  @vdblink::tree::InternalNode::getNodeBoundingBox() InternalNode@endlink
  and @vdblink::tree::LeafNode::getNodeBoundingBox() LeafNode@endlink
  that returns the index space spanned by a node.
- Made various changes for Visual C++ compatibility.
  <I>[Contributed by SESI]</I>
- Renamed the Reshape Level Set SOP to Offset Level Set.
- Fixed a crash in the Convert SOP and added support for conversion
  of empty grids.


@htmlonly <a name="v0_100_0_changes"></a>@endhtmlonly
@par
<B>Version 0.100.0</B> - <I>November 30 2012</I> (DWA internal release)
- Greatly improved the performance of the level set to fog volume
  @vdblink::tools::sdfToFogVolume() converter@endlink.
- Improved the performance of the
  @vdblink::tools::Filter::median() median filter@endlink
  and of level set @vdblink::tools::csgUnion() CSG@endlink operations.
- Reintroduced Tree::pruneLevelSet(), a specialized Tree::pruneInactive()
  for level-set grids.
- Added utilities to the @c houdini_utils library to facilitate the
  collection of a chain of adjacent nodes of a particular type
  so that they can be cooked in a single step.  (For example,
  adjacent @c xform SOPs could be collapsed by composing their
  transformation matrices into a single matrix.)
- Added pruning and flood-filling options to the Convert SOP.
- Reimplemented the Filter SOP, omitting level-set-specific filters
  and adding node chaining (to reduce memory usage when applying
  several filters in sequence).
- Added a toggle to the Read SOP to read grid metadata and
  transforms only.
- Changed the attribute transfer scheme on the From Mesh and
  From Particles SOPs to allow for custom grid names and
  vector type metadata.


@htmlonly <a name="v0_99_0_changes"></a>@endhtmlonly
@par
<B>Version 0.99.0</B> - <I>November 21 2012</I>
- Added @vdblink::Grid Grid@endlink methods that return non-<TT>const</TT>
  tree and transform references without triggering deep copies,
  as well as @c const methods that return @c const shared pointers.
- Added @c Grid methods to @vdblink::Grid::addStatsMetadata populate@endlink
  a grid&rsquo;s metadata with statistics like the active voxel count, and to
  @vdblink::Grid::getStatsMetadata retrieve@endlink that metadata.
  By default, statistics are now computed and added to grids
  whenever they are written to <TT>.vdb</TT> files.
- Added @vdblink::io::File::readGridMetadata io::File::readGridMetadata@endlink
  and @vdblink::io::File::readAllGridMetadata
  io::File::readAllGridMetadata@endlink methods to read just the
  grid metadata and transforms from a <TT>.vdb</TT> file.
- Fixed numerical precision issues in the
  @vdblink::tools::csgUnion csgUnion@endlink,
  @vdblink::tools::csgIntersection csgIntersection@endlink
  and @vdblink::tools::csgDifference csgDifference@endlink
  tools, and added toggles to optionally disable postprocess pruning.
- Fixed an issue in @c vdb_view with the ordering of GL vertex buffer calls.
  <I>[Contributed by Bill Katz]</I>
- Fixed an intermittent crash in the
  @vdblink::tools::ParticlesToLevelSet ParticlesToLevelSet@endlink tool,
  as well as a race condition that could cause data corruption.
- The @c ParticlesToLevelSet tool and From Particles SOP can now transfer
  arbitrary point attribute values from the input particles to output voxels.
- Fixed a bug in the Convert SOP whereby the names of primitives
  were lost during conversion, and another bug that resulted in
  arithmetic errors when converting empty grids.
- Fixed a bug in the Combine SOP that caused the Operation selection
  to be lost.


@htmlonly <a name="v0_98_0_changes"></a>@endhtmlonly
@par
<B>Version 0.98.0</B> - <I>November 16 2012</I>
- @vdblink::tree::Tree Tree@endlink and
  @vdblink::math::Transform Transform@endlink objects (and
  @vdblink::Grid Grid@endlink objects in the context of Houdini SOPs)
  are now passed and accessed primarily by reference rather than by
  shared pointer.
  <I>[Contributed by SESI]</I>
- Reimplemented @vdblink::math::CoordBBox CoordBBox@endlink to address several
  off-by-one bugs related to bounding box dimensions.
- Fixed an off-by-one bug in @vdblink::Grid::evalActiveVoxelBoundingBox()
  evalActiveVoxelBoundingBox@endlink.
- Introduced the @vdblink::tree::LeafManager LeafManager@endlink class,
  which will eventually replace the @c LeafArray class.  @c LeafManager supports
  dynamic buffers stored as a structure of arrays (SOA), unlike @c LeafArray,
  which supports only static buffers stored as an array of structures (AOS).
- Improved the performance of the
  @vdblink::tools::LevelSetFilter LevelSetFilter@endlink and
  @vdblink::tools::LevelSetTracker LevelSetTracker@endlink tools by rewriting
  them to use the new @vdblink::tree::LeafManager LeafManager@endlink class.
- Added @vdblink::tree::Tree::setValueOnly() Tree::setValueOnly@endlink and
  @vdblink::tree::ValueAccessor::setValueOnly()
  ValueAccessor::setValueOnly@endlink methods, which change the value of
  a voxel without changing its active state, and
  @vdblink::tree::Tree::probeLeaf() Tree::probeLeaf@endlink and
  @vdblink::tree::ValueAccessor::probeLeaf() ValueAccessor::probeLeaf@endlink
  methods that return the leaf node that contains a given voxel (unless
  the voxel is represented by a tile).
- Added a @vdblink::tools::LevelSetAdvection LevelSetAdvection@endlink tool
  that propagates and tracks narrow-band level sets.
- Introduced a new @vdblink::tools::GridSampler GridSampler@endlink class
  that supports world-space (or index-space) sampling of grid values.
- Changed the interpretation of the
  @vdblink::math::NonlinearFrustumMap NonlinearFrustumMap@endlink&rsquo;s
  @em taper parameter to be the ratio of the near and far plane depths.
- Added a @c ParmFactory::setChoiceList() overload that accepts
  (@em token, @em label) string pairs, and a @c setDefault() overload that
  accepts an STL string.
- Fixed a crash in the Combine SOP in Copy B mode.
- Split the Level Set Filter SOP into three separate SOPs,
  Level Set Smooth, Level Set Reshape and Level Set Renormalize.
  When two or more of these nodes are connected in sequence, they interact
  to reduce memory usage: the last node in the sequence performs
  all of the operations in one step.
- The Advect Points SOP can now output polyline streamlines
  that trace the paths of the points.
- Added an option to the Analysis SOP to specify names for output grids.
- Added camera-derived frustum transform support to the Create SOP.


@htmlonly <a name="v0_97_0_changes"></a>@endhtmlonly
@par
<B>Version 0.97.0</B> - <I>October 18 2012</I>
- Added a narrow-band @vdblink::tools::LevelSetTracker level set
  interface tracking tool@endlink (up to fifth-order in space but currently
  only first-order in time, with higher temporal orders to be added soon).
- Added a @vdblink::tools::LevelSetFilter level set filter tool@endlink
  to perform unrestricted surface smoothing (e.g., Laplacian flow),
  filtering (e.g., mean value) and morphological operations (e.g.,
  morphological opening).
- Added adaptivity to the @vdblink::tools::VolumeToMesh
  level set meshing tool@endlink for faster mesh extraction with fewer
  polygons, without postprocessing.
- Added a @vdblink::tree::ValueAccessor::touchLeaf()
  ValueAccessor::touchLeaf@endlink method that creates (if necessary)
  and returns the leaf node containing a given voxel.  It can be used
  to preallocate leaf nodes over which to run parallel algorithms.
- Fixed a bug in @vdblink::Grid::merge() Grid::merge@endlink whereby
  active tiles were sometimes lost.
- Added @vdblink::tree::LeafManager LeafManager@endlink, which is similar
  to @c LeafArray but supports a dynamic buffer count and allocates buffers
  more efficiently.  Useful for temporal integration (e.g., for level set
  propagation and interface tracking), @c LeafManager is meant to replace
  @c LeafArray, which will be deprecated in the next release.
- Added a @vdblink::tree::LeafNode::fill() LeafNode::fill@endlink method
  to efficiently populate leaf nodes with constant values.
- Added a @vdblink::tree::Tree::visitActiveBBox() Tree::visitActiveBBox@endlink
  method that applies a functor to the bounding boxes of all active tiles
  and leaf nodes and that can be used to improve the performance of
  ray intersection tests, rendering of bounding boxes, etc.
- Added a @vdblink::tree::Tree::voxelizeActiveTiles()
  Tree::voxelizeActiveTiles@endlink method to densify active tiles.
  While convenient and fast, this can produce large dense grids, so use
  it with caution.
- Repackaged @c Tree::pruneLevelSet() as a Tree::pruneOp()-compatible
  functor.  Tree::LevelSetPrune is a specialized Tree::pruneInactive
  for level-set grids and is used in interface tracking.
- Added a GridBase::pruneGrid() method.
- Added a @vdblink::Grid::hasUniformVoxels() Grid:hasUniformVoxels@endlink
  method.
- Renamed @c tools::dilate to
  @vdblink::tools::dilateVoxels() dilateVoxels@endlink and improved its
  performance.  The new name reflects the fact that the current
  implementation ignores active tiles.
- Added a @vdblink::tools::resampleToMatch() tools::resampleToMatch@endlink
  function that resamples an input grid into an output grid with a
  different transform such that, after resampling, the input and output grids
  coincide, but the output grid&rsquo;s transform is preserved.
- Significantly improved the performance of depth-bounded value
  iterators (@vdblink::tree::Tree::ValueOnIter ValueOnIter@endlink,
  @vdblink::tree::Tree::ValueAllIter ValueAllIter@endlink, etc.)
  when the depth bound excludes leaf nodes.
- Exposed the value buffers inside leaf nodes with
  @vdblink::tree::LeafNode::buffer() LeafNode::buffer@endlink.
  This allows for very fast access (const and non-const) to voxel
  values using linear array offsets instead of @ijk coordinates.
- In openvdb_houdini/UT_VDBTools.h, added operators for use with
  @c processTypedGrid that resample grids in several different ways.
- Added a policy mechanism to @c houdini_utils::OpFactory that allows for
  customization of operator names, icons, and Help URLs.
- Renamed many of the Houdini SOPs to make the names more consistent.
- Added an Advect Points SOP.
- Added a Level Set Filter SOP that allows for unrestricted surface
  deformations, unlike the older Filter SOP, which restricts surface
  motion to the initial narrow band.
- Added staggered vector sampling to the Sample Points SOP.
- Added a minimum radius threshold to the particle voxelization tool
  and SOP.
- Merged the Composite and CSG SOPs into a single Combine SOP.
- Added a tool and a SOP to efficiently generate narrow-band level set
  representations of spheres.
- In the Visualize SOP, improved the performance of tree topology
  generation, which is now enabled by default.


@htmlonly <a name="v0_96_0_changes"></a>@endhtmlonly
@par
<B>Version 0.96.0</B> - <I>September 24 2012</I>
- Fixed a memory corruption bug in the mesh voxelizer tool.
- Temporarily removed the optional clipping feature from the level set mesher.
- Added "Staggered Vector Field" to the list of grid classes in the Create SOP.


@htmlonly <a name="v0_95_0_changes"></a>@endhtmlonly
@par
<B>Version 0.95.0</B> - <I>September 20 2012</I>
- Added a quad @vdblink::tools::VolumeToMesh meshing@endlink tool for
  higher-quality level set meshing and updated the Visualizer SOP
  to use it.
- Fixed a precision error in the @vdblink::tools::meshToVolume
  mesh voxelizer@endlink and improved the quality of inside/outside
  voxel classification.  Output grids are now also
  @vdblink::Grid::setGridClass() classified@endlink as either level sets
  or fog volumes.
- Modified the @vdblink::tools::GridResampler GridResampler@endlink
  to use the signed flood fill optimization only on grids that are
  tagged as level sets.
- Added a @vdblink::math::Quat quaternion@endlink class to the
  math library and a method to return the
  @vdblink::math::Mat3::trace trace@endlink of a @c Mat3.
- Fixed a bug in the
  @vdblink::tree::ValueAccessor::ValueAccessor(const ValueAccessor&)
  ValueAccessor@endlink copy constructor that caused the copy to reference
  the original.
- Fixed a bug in @vdblink::tree::RootNode::setActiveState()
  RootNode::setActiveState@endlink that caused a crash
  when marking a (virtual) background voxel as inactive.
- Added a @c Tree::pruneLevelSet method that is similar to but faster than
  Tree::pruneInactive() for level set grids.
- Added fast leaf node voxel access
  @vdblink::tree::LeafNode::getValue(Index) const methods@endlink
  that index by linear offset (as returned by
  @vdblink::tree::LeafNode::ValueOnIter::pos() ValueIter::pos@endlink)
  instead of by @ijk coordinates.
- Added a @vdblink::tree::Tree::touchLeaf() Tree::touchLeaf@endlink
  method that can be used to preallocate a static tree topology over which
  to safely perform multithreaded processing.
- Added a grain size argument to @c LeafArray for finer control of parallelism.
- Modified the Makefile to make it easier to omit the <TT>doc</TT>,
  @c vdb_test and @c vdb_view targets.
- Added utility functions (in <TT>houdini/UT_VDBUtils.h</TT>) to convert
  between Houdini and OpenVDB matrix and vector types.
  <I>[Contributed by SESI]</I>
- Added accessors to @c GEO_PrimVDB that make it easier to directly access
  voxel data and that are used by the HScript volume expression functions
  in Houdini 12.5.  <I>[Contributed by SESI]</I>
- As of Houdini 12.1.77, the native transform SOP operates on OpenVDB
  primitives.  <I>[Contributed by SESI]</I>
- Added a Convert SOP that converts OpenVDB grids to Houdini volumes
  and vice-versa.


@htmlonly <a name="v0_94_1_changes"></a>@endhtmlonly
@par
<B>Version 0.94.1</B> - <I>September 7 2012</I>
- Fixed bugs in @vdblink::tree::RootNode RootNode@endlink and
  @vdblink::tree::InternalNode InternalNode@endlink @c setValue*() and
  @c fill() methods that could cause neighboring voxels to become inactive.
- Fixed a bug in
  @vdblink::tree::Tree::hasSameTopology() Tree::hasSameTopology@endlink
  that caused false positives when only active states and not values differed.
- Added a @vdblink::tree::Tree::hasActiveTiles() Tree::hasActiveTiles@endlink
  method.
- For better cross-platform consistency, substituted bitwise AND operations
  for right shifts in the @vdblink::tree::ValueAccessor ValueAccessor@endlink
  hash key computation.
- @c vdb_view no longer aborts when asked to surface a vector-valued
  grid&mdash;but it still doesn&rsquo;t render the surface.
- Made various changes for Visual C++ compatibility.
  <I>[Contributed by SESI]</I>
- Added an option to the MeshVoxelizer SOP to convert both open and
  closed surfaces to unsigned distance fields.
- The Filter SOP now allows multiple filters to be applied in
  user-specified order.


@htmlonly <a name="v0_94_0_changes"></a>@endhtmlonly
@par
<B>Version 0.94.0</B> - <I>August 30 2012</I>
- Added a @vdblink::Grid::topologyUnion() method@endlink to union
  just the active states of voxels from one grid with those of
  another grid of a possibly different type.
- Fixed an incorrect scale factor in the Laplacian diffusion
  @vdblink::tools::Filter::laplacian() filter@endlink.
- Fixed a bug in @vdblink::tree::Tree::merge() Tree::merge@endlink
  that could leave a tree with invalid value accessors.
- Added @vdblink::tree::TreeValueIteratorBase::setActiveState()
  TreeValueIteratorBase::setActiveState@endlink and deprecated
  @c setValueOn.
- Removed @c tools/FastSweeping.h.  It will be replaced with a much more
  efficient implementation in the near future.
- ZLIB compression of <TT>.vdb</TT> files is now optional,
  but enabled by default.  <I>[Contributed by SESI]</I>
- Made various changes for Clang and Visual C++ compatibility.
  <I>[Contributed by SESI]</I>
- The MeshVoxelizer SOP can now transfer arbitrary point and primitive
  attribute values from the input mesh to output voxels.


@htmlonly <a name="v0_93_0_changes"></a>@endhtmlonly
@par
<B>Version 0.93.0</B> - <I>August 24 2012</I>
- Renamed symbols in math/Operators.h to avoid ambiguities that
  GCC&nbsp;4.4 reports as errors.
- Simplified the API for the stencil version of the
  closest-point transform @vdblink::math::CPT operator@endlink.
- Added logic to
  @vdblink::io::Archive::readGrid() io::Archive::readGrid@endlink
  to set the grid name metadata from the descriptor if the metadata
  doesn&rsquo;t already exist.
- Added guards to prevent nesting of @c openvdb_houdini::Interrupter::start()
  and @c end() calls.


@htmlonly <a name="v0_92_0_changes"></a>@endhtmlonly
@par
<B>Version 0.92.0</B> - <I>August 23 2012</I>
- Added a Laplacian diffusion
  @vdblink::tools::Filter::laplacian() filter@endlink.
- Fixed a bug in the initialization of the sparse contour tracer
  that caused mesh-to-volume conversion to fail in certain cases.
- Fixed a bug in the curvature stencil that caused mean curvature
  filtering to produce wrong results.
- Increased the speed of the
  @vdblink::tools::GridTransformer GridTransformer@endlink
  by as much as 20% for fog volumes.
- Added optional pruning to the Resample SOP.
- Modified the PointSample SOP to allow it to work with ungrouped,
  anonymous grids.
- Fixed a crash in the LevelSetNoise SOP.


@htmlonly <a name="v0_91_0_changes"></a>@endhtmlonly
@par
<B>Version 0.91.0</B> - <I>August 16 2012</I>
- @vdblink::tools::GridTransformer tools::GridTransformer@endlink
  and @vdblink::tools::GridResampler tools::GridResampler@endlink
  now correctly (but not yet efficiently) process tiles in sparse grids.
- Added an optional @c CopyPolicy argument
  to @vdblink::GridBase::copyGrid() GridBase::copyGrid@endlink
  and to @vdblink::Grid::copy() Grid::copy@endlink that specifies
  whether and how the grid&rsquo;s tree should be copied.
- Added a @vdblink::GridBase::newTree() GridBase::newTree@endlink
  method that replaces a grid&rsquo;s tree with a new, empty tree of the
  correct type.
- Fixed a crash in
  @vdblink::tree::Tree::setValueOff(const Coord& xyz, const ValueType& value)
  Tree::setValueOff@endlink when the new value was equal to the
  background value.
- Fixed bugs in Tree::prune() that could result in output tiles with
  incorrect active states.
- Added @c librt to the link dependencies to address build failures
  on Ubuntu systems.
- Made various small changes to the Makefile and the source code
  that should help with Mac OS&nbsp;X compatibility.
- The Composite and Resample SOPs now correctly copy the input grid&rsquo;s
  metadata to the output grid.


@htmlonly <a name="v0_90_1_changes"></a>@endhtmlonly
@par
<B>Version 0.90.1</B> - <I>August 7 2012</I>
- Fixed a bug in the
  @vdblink::math::BBox::getCenter() BBox::getCenter()@endlink method.
- Added missing header files to various files.
- @vdblink::io::File::NameIterator::gridName()
  io::File::NameIterator::gridName()@endlink now returns a unique name
  of the form <TT>"name[1]"</TT>, <TT>"name[2]"</TT>, etc. if a file
  contains multiple grids with the same name.
- Fixed a bug in the Writer SOP that caused grid names to be discarded.
- The Resample SOP now correctly sets the background value of the
  output grid.


@htmlonly <a name="v0_90_0_changes"></a>@endhtmlonly
@par
<B>Version 0.90.0</B> - <I>August 3 2012</I> (initial public release)
- Added a basic GL viewer for OpenVDB files.
- Greatly improved the performance of two commonly-used @c Tree methods,
  @vdblink::tree::Tree::evalActiveVoxelBoundingBox()
  evalActiveVoxelBoundingBox()@endlink
  and @vdblink::tree::Tree::memUsage() memUsage()@endlink.
- Eliminated the @c GridMap class.  File I/O now uses STL containers
  of grid pointers instead.
- Refactored stencil-based tools (Gradient, Laplacian, etc.) and rewrote
  some of them for generality and better performance.  Most now behave
  correctly for grids with nonlinear index-to-world transforms.
- Added a @link FiniteDifference.h library@endlink of index-space finite
  difference operators.
- Added a Hermite grid type that compactly
  stores each voxel&rsquo;s upwind normals and can be used to convert volumes
  to and from polygonal meshes.
- Added a @link PointScatter.h tool@endlink (and a Houdini SOP)
  to scatter points randomly throughout a volume.

*/<|MERGE_RESOLUTION|>--- conflicted
+++ resolved
@@ -64,12 +64,9 @@
 - Removed tools::CsgVisitorBase, tools::CsgVisitorUnion,
   tools::CsgVisitorIntersection and tools::CsgVisitorDifference. The CSG tools
   now use the parallel breath-first algorithms.
-<<<<<<< HEAD
+- Moved openvdb::TypeList from Types.h into its own header TypeList.h
 - Removed an unnecessary specialization of @vdblink::tree::NodeUnion NodeUnion@endlink
   and CopyTraits from NodeUnion.h. Replaced std::is_pod usage with std::is_trivially_copyable.
-=======
-- Moved openvdb::TypeList from Types.h into its own header TypeList.h
->>>>>>> 5cfa689d
 
 @par
 Build:
