#!/usr/bin/env bash

set -ex

<<<<<<< HEAD
vcpkg install zlib openexr tbb cppunit blosc glfw3 glew
=======
vcpkg update
vcpkg install zlib openexr tbb cppunit blosc
>>>>>>> b7c94dc0
<|MERGE_RESOLUTION|>--- conflicted
+++ resolved
@@ -2,9 +2,5 @@
 
 set -ex
 
-<<<<<<< HEAD
-vcpkg install zlib openexr tbb cppunit blosc glfw3 glew
-=======
 vcpkg update
-vcpkg install zlib openexr tbb cppunit blosc
->>>>>>> b7c94dc0
+vcpkg install zlib openexr tbb cppunit blosc glfw3 glew